--- conflicted
+++ resolved
@@ -49,11 +49,8 @@
 }
 ```
 
-<<<<<<< HEAD
-=======
 Taint propagation is performed automatically and does not need to be explicitly configured.
 
->>>>>>> b3320f06
 For matchers that accept a `ReceiverRE` regexp matcher, an unspecified string will match any (or no) receiver.
 To match only methods without any receiver (i.e., a top-level function), use the matcher `^$` to match an empty-string receiver name.
 
