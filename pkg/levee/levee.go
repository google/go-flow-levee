--- conflicted
+++ resolved
@@ -16,27 +16,20 @@
 package levee
 
 import (
-<<<<<<< HEAD
 	"github.com/google/go-flow-levee/internal/pkg/config"
-	"github.com/google/go-flow-levee/internal/pkg/levee"
-=======
-	"github.com/google/go-flow-levee/internal/pkg/levee"
 	"github.com/google/go-flow-levee/internal/pkg/propagation/summary"
->>>>>>> 2d5c6fc5
 )
 
 // Analyzer reports instances of source data reaching a sink.
 var Analyzer = levee.Analyzer
 
-<<<<<<< HEAD
-// SetConfigBytes is a wrapper around the config package's SetConfigBytes function.
-var SetConfigBytes = config.SetBytes
-=======
+// SetBytes is a wrapper around the config package's SetBytes function.
+var SetBytes = config.SetBytes
+
 // FuncSummaries is a wrapper around the propagation/summary
 // package's map of regular function summaries.
 var FuncSummaries = summary.FuncSummaries
 
 // InterfaceFuncSummaries is a wrapper around the propagation/summary
 // package's map of interface function summaries.
-var InterfaceFuncSummaries = summary.InterfaceFuncSummaries
->>>>>>> 2d5c6fc5
+var InterfaceFuncSummaries = summary.InterfaceFuncSummaries