--- conflicted
+++ resolved
@@ -35,7 +35,6 @@
       false
     fi
   )
-<<<<<<< HEAD
 - go install honnef.co/go/tools/cmd/staticcheck
 - >
   echo "Checking staticcheck..." && (
@@ -45,7 +44,4 @@
       false
     fi
   )
-- echo "Checking json..." && find . -name '*.json' -exec jq type {} + &>/dev/null
-=======
->>>>>>> 1816838c
 - echo "Checking yaml..." && find . -name '*.yaml' -exec yamllint {} + &>/dev/null