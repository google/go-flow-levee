// Copyright 2019 Google LLC
//
// Licensed under the Apache License, Version 2.0 (the "License");
// you may not use this file except in compliance with the License.
// You may obtain a copy of the License at
//
// https://www.apache.org/licenses/LICENSE-2.0
//
// Unless required by applicable law or agreed to in writing, software
// distributed under the License is distributed on an "AS IS" BASIS,
// WITHOUT WARRANTIES OR CONDITIONS OF ANY KIND, either express or implied.
// See the License for the specific language governing permissions and
// limitations under the License.

package internal

import (
<<<<<<< HEAD
	"flag"
=======
	"io/ioutil"
	"path/filepath"
>>>>>>> 59036b0c
	"testing"

	"github.com/google/go-flow-levee/internal/pkg/debug"
	"golang.org/x/tools/go/analysis/analysistest"
)

<<<<<<< HEAD
var patterns = []string{
	"example.com/tests/arguments",
	"example.com/tests/declarations",
	"example.com/tests/dominance",
	"example.com/tests/fields",
	"example.com/tests/receivers",
	"example.com/tests/sinks",
}

var debugging bool

func init() {
	flag.BoolVar(&debugging, "debug", false, "run the debug analyzer")
}

=======
>>>>>>> 59036b0c
func TestLevee(t *testing.T) {
	dataDir := analysistest.TestData()
	testsDir := filepath.Join(dataDir, "src/example.com/tests")
	patterns := findTestPatterns(t, testsDir)
	if err := Analyzer.Flags.Set("config", dataDir+"/test-config.json"); err != nil {
		t.Error(err)
	}
<<<<<<< HEAD
	if debugging {
		Analyzer.Requires = append(Analyzer.Requires, debug.Analyzer)
	}
	analysistest.Run(t, dir, Analyzer, patterns...)
=======
	analysistest.Run(t, dataDir, Analyzer, patterns...)
}

func findTestPatterns(t *testing.T, testsDir string) (patterns []string) {
	t.Helper()
	files, err := ioutil.ReadDir(testsDir)
	if err != nil {
		t.Fatalf("Failed to read tests dir (%s): %v", testsDir, err)
	}
	for _, f := range files {
		patterns = append(patterns, filepath.Join(testsDir, f.Name()))
	}
	return
>>>>>>> 59036b0c
}<|MERGE_RESOLUTION|>--- conflicted
+++ resolved
@@ -15,27 +15,14 @@
 package internal
 
 import (
-<<<<<<< HEAD
 	"flag"
-=======
 	"io/ioutil"
 	"path/filepath"
->>>>>>> 59036b0c
 	"testing"
 
 	"github.com/google/go-flow-levee/internal/pkg/debug"
 	"golang.org/x/tools/go/analysis/analysistest"
 )
-
-<<<<<<< HEAD
-var patterns = []string{
-	"example.com/tests/arguments",
-	"example.com/tests/declarations",
-	"example.com/tests/dominance",
-	"example.com/tests/fields",
-	"example.com/tests/receivers",
-	"example.com/tests/sinks",
-}
 
 var debugging bool
 
@@ -43,21 +30,16 @@
 	flag.BoolVar(&debugging, "debug", false, "run the debug analyzer")
 }
 
-=======
->>>>>>> 59036b0c
 func TestLevee(t *testing.T) {
 	dataDir := analysistest.TestData()
-	testsDir := filepath.Join(dataDir, "src/example.com/tests")
-	patterns := findTestPatterns(t, testsDir)
 	if err := Analyzer.Flags.Set("config", dataDir+"/test-config.json"); err != nil {
 		t.Error(err)
 	}
-<<<<<<< HEAD
+	testsDir := filepath.Join(dataDir, "src/example.com/tests")
+	patterns := findTestPatterns(t, testsDir)
 	if debugging {
 		Analyzer.Requires = append(Analyzer.Requires, debug.Analyzer)
 	}
-	analysistest.Run(t, dir, Analyzer, patterns...)
-=======
 	analysistest.Run(t, dataDir, Analyzer, patterns...)
 }
 
@@ -71,5 +53,4 @@
 		patterns = append(patterns, filepath.Join(testsDir, f.Name()))
 	}
 	return
->>>>>>> 59036b0c
 }