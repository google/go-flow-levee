// Copyright 2020 Google LLC
//
// Licensed under the Apache License, Version 2.0 (the "License");
// you may not use this file except in compliance with the License.
// You may obtain a copy of the License at
//
// https://www.apache.org/licenses/LICENSE-2.0
//
// Unless required by applicable law or agreed to in writing, software
// distributed under the License is distributed on an "AS IS" BASIS,
// WITHOUT WARRANTIES OR CONDITIONS OF ANY KIND, either express or implied.
// See the License for the specific language governing permissions and
// limitations under the License.

package crosspkg

import "sourcetype"

type AliasStruct = sourcetype.Source // want AliasStruct:"source type"

<<<<<<< HEAD
// TODO(96,97) Consider automatic detection of the following types.
type NamedType sourcetype.Source
=======
type NamedType sourcetype.Source // want NamedType:"source type"

// TODO Consider automatic detection of the following types.
>>>>>>> ec69e573
type SliceContainer []sourcetype.Source
type ArrayContainer [5]sourcetype.Source
type MapKeyContainer map[sourcetype.Source]interface{}
type MapValueContainer map[string]sourcetype.Source

type EmbeddedWrapper struct {
	sourcetype.Source
}

type FieldWrapper struct {
	s sourcetype.Source
}<|MERGE_RESOLUTION|>--- conflicted
+++ resolved
@@ -18,14 +18,10 @@
 
 type AliasStruct = sourcetype.Source // want AliasStruct:"source type"
 
-<<<<<<< HEAD
-// TODO(96,97) Consider automatic detection of the following types.
-type NamedType sourcetype.Source
-=======
 type NamedType sourcetype.Source // want NamedType:"source type"
 
-// TODO Consider automatic detection of the following types.
->>>>>>> ec69e573
+// TODO(96,97) Consider automatic detection of the following types.
+
 type SliceContainer []sourcetype.Source
 type ArrayContainer [5]sourcetype.Source
 type MapKeyContainer map[sourcetype.Source]interface{}
