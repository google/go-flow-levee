// Copyright 2020 Google LLC
//
// Licensed under the Apache License, Version 2.0 (the "License");
// you may not use this file except in compliance with the License.
// You may obtain a copy of the License at
//
// https://www.apache.org/licenses/LICENSE-2.0
//
// Unless required by applicable law or agreed to in writing, software
// distributed under the License is distributed on an "AS IS" BASIS,
// WITHOUT WARRANTIES OR CONDITIONS OF ANY KIND, either express or implied.
// See the License for the specific language governing permissions and
// limitations under the License.

// Package sourcetpye handles identification of source types and fields at the type declaration.
// This can be consumed downstream, e.g., by the sources package to identify source data at instantiation.
// This package concerns itself with ssa.Member and types.Object, as opposed to ssa.Value and ssa.Instruction more typically used in other analysis packages.
package sourcetype

import (
	"fmt"
	"go/types"
	"reflect"
	"sort"

	"github.com/google/go-flow-levee/internal/pkg/config"
	"github.com/google/go-flow-levee/internal/pkg/fieldtags"
	"github.com/google/go-flow-levee/internal/pkg/utils"
	"golang.org/x/tools/go/analysis"
	"golang.org/x/tools/go/analysis/passes/buildssa"
	"golang.org/x/tools/go/ssa"
)

type typeDeclFact struct{}

func (t typeDeclFact) AFact() {
}

func (t typeDeclFact) String() string {
	return "source type"
}

type fieldDeclFact struct{}

func (f fieldDeclFact) AFact() {
}

func (f fieldDeclFact) String() string {
	return "source field"
}

type sourceClassifier struct {
	passObjFacts []analysis.ObjectFact
}

func (s sourceClassifier) IsSource(named *types.Named) bool {
	if named == nil {
		return false
	}

	for _, fct := range s.passObjFacts {
		if fct.Object == named.Obj() {
			return true
		}
	}
	return false
}

func (s sourceClassifier) IsSourceField(v *types.Var) bool {
	for _, fct := range s.passObjFacts {
		if fct.Object == v {
			return true
		}
	}
	return false
}

var Analyzer = &analysis.Analyzer{
	Name:       "sourcetypes",
	Doc:        "This analyzer identifies types.Types values which contain dataflow sources.",
	Flags:      config.FlagSet,
	Run:        run,
	Requires:   []*analysis.Analyzer{buildssa.Analyzer, fieldtags.Analyzer},
	ResultType: reflect.TypeOf(new(sourceClassifier)),
	FactTypes:  []analysis.Fact{new(typeDeclFact), new(fieldDeclFact)},
}

var Report bool

func run(pass *analysis.Pass) (interface{}, error) {
	taggedFields := pass.ResultOf[fieldtags.Analyzer].(fieldtags.ResultType)
	ssaInput := pass.ResultOf[buildssa.Analyzer].(*buildssa.SSA)
	conf, err := config.ReadConfig()
	if err != nil {
		return nil, err
	}

	// Members contains all named entities
	for _, mem := range ssaInput.Pkg.Members {
		if ssaType, ok := mem.(*ssa.Type); ok &&
<<<<<<< HEAD
			(conf.IsSource(ssaType.Type()) || taggedFields.IsSource(mem.Object())) {
=======
			(conf.IsSourceType(utils.DecomposeType(ssaType.Type())) || hasTaggedField(mem, taggedFields)) {
>>>>>>> 0002d4ef
			exportSourceFacts(pass, ssaType, conf, taggedFields)

		}
	}

	classifier := &sourceClassifier{pass.AllObjectFacts()}
	if Report {
		makeReport(classifier, pass)
	}

	return classifier, nil
}

func exportSourceFacts(pass *analysis.Pass, ssaType *ssa.Type, conf *config.Config, taggedFields fieldtags.ResultType) {
	pass.ExportObjectFact(ssaType.Object(), &typeDeclFact{})
	if under, ok := ssaType.Type().Underlying().(*types.Struct); ok {
		for i := 0; i < under.NumFields(); i++ {
			fld := under.Field(i)
			if fld.Pkg() != pass.Pkg {
				continue
			}
<<<<<<< HEAD
			if conf.IsSourceField(ssaType.Type(), fld) || taggedFields.IsSourceField(fld) {
=======

			typPath, typName := utils.DecomposeType(ssaType.Type())
			if conf.IsSourceField(typPath, typName, fld.Name()) || taggedFields.IsSource(fld) {
>>>>>>> 0002d4ef
				pass.ExportObjectFact(fld, &fieldDeclFact{})
			}
		}
	}
}

func makeReport(classifier *sourceClassifier, pass *analysis.Pass) {
	// Aggregate diagnostics first in order to sort report by position.
	var diags []analysis.Diagnostic
	for _, objFact := range classifier.passObjFacts {
		// A pass should only report within its package.
		if objFact.Object.Pkg() == pass.Pkg {
			diags = append(diags, analysis.Diagnostic{
				Pos:     objFact.Object.Pos(),
				Message: fmt.Sprintf("%v: %v", objFact.Fact, objFact.Object.Name()),
			})
		}
	}
	sort.Slice(diags, func(i, j int) bool { return diags[i].Pos < diags[j].Pos })
	for _, d := range diags {
		pass.Reportf(d.Pos, d.Message)
	}
}<|MERGE_RESOLUTION|>--- conflicted
+++ resolved
@@ -98,11 +98,7 @@
 	// Members contains all named entities
 	for _, mem := range ssaInput.Pkg.Members {
 		if ssaType, ok := mem.(*ssa.Type); ok &&
-<<<<<<< HEAD
-			(conf.IsSource(ssaType.Type()) || taggedFields.IsSource(mem.Object())) {
-=======
-			(conf.IsSourceType(utils.DecomposeType(ssaType.Type())) || hasTaggedField(mem, taggedFields)) {
->>>>>>> 0002d4ef
+			(conf.IsSourceType(utils.DecomposeType(ssaType.Type())) || taggedFields.IsSource(mem.Object())) {
 			exportSourceFacts(pass, ssaType, conf, taggedFields)
 
 		}
@@ -124,13 +120,8 @@
 			if fld.Pkg() != pass.Pkg {
 				continue
 			}
-<<<<<<< HEAD
-			if conf.IsSourceField(ssaType.Type(), fld) || taggedFields.IsSourceField(fld) {
-=======
-
 			typPath, typName := utils.DecomposeType(ssaType.Type())
-			if conf.IsSourceField(typPath, typName, fld.Name()) || taggedFields.IsSource(fld) {
->>>>>>> 0002d4ef
+			if conf.IsSourceField(typPath, typName, fld.Name()) || taggedFields.IsSourceField(fld) {
 				pass.ExportObjectFact(fld, &fieldDeclFact{})
 			}
 		}
