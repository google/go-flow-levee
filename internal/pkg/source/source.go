// Copyright 2020 Google LLC
//
// Licensed under the Apache License, Version 2.0 (the "License");
// you may not use this file except in compliance with the License.
// You may obtain a copy of the License at
//
// https://www.apache.org/licenses/LICENSE-2.0
//
// Unless required by applicable law or agreed to in writing, software
// distributed under the License is distributed on an "AS IS" BASIS,
// WITHOUT WARRANTIES OR CONDITIONS OF ANY KIND, either express or implied.
// See the License for the specific language governing permissions and
// limitations under the License.

// Package source can be used to identify SSA values that are Sources.
package source

import (
	"fmt"
	"go/token"
	"go/types"

	"github.com/google/go-flow-levee/internal/pkg/config"
	"github.com/google/go-flow-levee/internal/pkg/fieldpropagator"
	"github.com/google/go-flow-levee/internal/pkg/fieldtags"
	"github.com/google/go-flow-levee/internal/pkg/utils"
	"golang.org/x/tools/go/analysis/passes/buildssa"
	"golang.org/x/tools/go/ssa"
)

// A Source is a node in the SSA graph that is used as a
// starting point in a propagation analysis.
type Source struct {
	Node ssa.Node
}

// Pos returns the token position of the SSA Node associated with the Source.
func (s *Source) Pos() token.Pos {
	// Extracts don't have a registered position in the source code,
	// so we need to use the position of their related Tuple.
	if e, ok := s.Node.(*ssa.Extract); ok {
		return e.Tuple.Pos()
	}
	// Fields don't *always* have a registered position in the source code,
	// e.g. when accessing an embedded field.
	if f, ok := s.Node.(*ssa.Field); ok && f.Pos() == token.NoPos {
		return f.X.Pos()
	}
	// FieldAddrs don't *always* have a registered position in the source code,
	// e.g. when accessing an embedded field.
	if f, ok := s.Node.(*ssa.FieldAddr); ok && f.Pos() == token.NoPos {
		return f.X.Pos()
	}
	return s.Node.Pos()
}

// New constructs a new Source.
func New(in ssa.Node) *Source {
	return &Source{
		Node: in,
	}
}

// identify individually examines each Function in the SSA code looking for Sources.
// It produces a map relating a Function to the Sources it contains.
// If a Function contains no Sources, it does not appear in the map.
func identify(conf *config.Config, ssaInput *buildssa.SSA, taggedFields fieldtags.ResultType, propagators fieldpropagator.ResultType) map[*ssa.Function][]*Source {
	sourceMap := make(map[*ssa.Function][]*Source)

	for _, fn := range ssaInput.SrcFuncs {
		// no need to analyze the body of sinks, nor of excluded functions
		path, recv, name := utils.DecomposeFunction(fn)
		if conf.IsSink(path, recv, name) || conf.IsExcluded(path, recv, name) {
			continue
		}

		var sources []*Source
		sources = append(sources, sourcesFromParams(fn, conf, taggedFields)...)
		sources = append(sources, sourcesFromClosures(fn, conf, taggedFields)...)
		sources = append(sources, sourcesFromBlocks(fn, conf, taggedFields, propagators)...)

		if len(sources) > 0 {
			sourceMap[fn] = sources
		}
	}
	return sourceMap
}

// sourcesFromParams identifies Sources that appear within a Function's parameters.
func sourcesFromParams(fn *ssa.Function, conf *config.Config, taggedFields fieldtags.ResultType) []*Source {
	var sources []*Source
	for _, p := range fn.Params {
		if IsSourceType(conf, taggedFields, p.Type()) {
			sources = append(sources, New(p))
		}
	}
	return sources
}

// sourcesFromClosures identifies Source values which are captured by closures.
// A value that is captured by a closure will appear as a Free Variable in the
// closure. In the SSA, a Free Variable is represented as a Pointer, distinct
// from the original value.
func sourcesFromClosures(fn *ssa.Function, conf *config.Config, taggedFields fieldtags.ResultType) []*Source {
	var sources []*Source
	for _, p := range fn.FreeVars {
		switch t := p.Type().(type) {
		case *types.Pointer:
			if IsSourceType(conf, taggedFields, t) {
				sources = append(sources, New(p))
			}
		}
	}
	return sources
}

// sourcesFromBlocks finds Source values created by instructions within a function's body.
func sourcesFromBlocks(fn *ssa.Function, conf *config.Config, taggedFields fieldtags.ResultType, propagators fieldpropagator.ResultType) []*Source {
	var sources []*Source
	for _, b := range fn.Blocks {
		for _, instr := range b.Instrs {
			// This type switch is used to catch instructions that could produce sources.
			// All instructions that do not match one of the cases will hit the "default"
			// and they will not be examined any further.
			switch v := instr.(type) {
			// drop anything that doesn't match one of the following cases
			default:
				continue

			// Do not mark allocation values returned by sanitizers as new sources
			case *ssa.Alloc:
				if isProducedBySanitizer(v, conf) {
					continue
				}

<<<<<<< HEAD
			// A panicky type assert like s := e.(*core.Source) does not result in ssa.Extract
			// so we need to create a source if the type assert is panicky i.e. CommaOk is false
			// and the type being asserted is a source type.
			case *ssa.TypeAssert:
				if !v.CommaOk && IsSourceType(conf, taggedFields, v.AssertedType) {
=======
			// Do not mark values returned by sanitizers as new sources.
			// Do mark as new sources values returned by field propagators.
			case *ssa.Call:
				if isProducedBySanitizer(v, conf) {
					continue
				}

				if propagators.IsFieldPropagator(v) {
>>>>>>> 2c09ed0f
					sources = append(sources, New(v))
				}

			// An Extract is used to obtain a value from an instruction that returns multiple values.
			// If the extracted value is a Pointer to a Source, it won't have an Alloc, so we need to
			// identify the Source from the Extract.
			case *ssa.Extract:
				t := v.Tuple.Type().(*types.Tuple).At(v.Index).Type()
				if _, ok := t.(*types.Pointer); ok && IsSourceType(conf, taggedFields, t) {
					sources = append(sources, New(v))
				}
				continue

			// value received from chan
			case *ssa.UnOp:
				// not a <-chan operation
				if v.Op != token.ARROW {
					continue
				}

			// value obtained through a field or an index operation
			case *ssa.Field, *ssa.FieldAddr, *ssa.Index, *ssa.IndexAddr, *ssa.Lookup:

			// chan or map value (arrays and slices are created using Allocs)
			case *ssa.MakeMap, *ssa.MakeChan:
			}

			// all of the instructions that the switch lets through are values as per ssa/doc.go
			if v := instr.(ssa.Value); IsSourceType(conf, taggedFields, v.Type()) {
				sources = append(sources, New(v.(ssa.Node)))
			}
		}
	}
	return sources
}

// IsSourceType determines whether a Type is a Source Type.
// A Source Type is either:
// - A Named Type that is classified as a Source
// - A composite type that contains a Source Type
// - A Struct Type that contains a tagged field
func IsSourceType(c *config.Config, tf fieldtags.ResultType, t types.Type) bool {
	deref := utils.Dereference(t)
	switch tt := deref.(type) {
	case *types.Named:
		return c.IsSourceType(utils.DecomposeType(tt)) || IsSourceType(c, tf, tt.Underlying())
	case *types.Array:
		return IsSourceType(c, tf, tt.Elem())
	case *types.Slice:
		return IsSourceType(c, tf, tt.Elem())
	case *types.Chan:
		return IsSourceType(c, tf, tt.Elem())
	case *types.Map:
		key := IsSourceType(c, tf, tt.Key())
		elem := IsSourceType(c, tf, tt.Elem())
		return key || elem
	case *types.Struct:
		return hasTaggedField(tf, tt)
	case *types.Basic, *types.Tuple, *types.Interface, *types.Signature:
		// These types do not currently represent possible source types
		return false
	case *types.Pointer:
		// This should be unreachable due to the dereference above
		return false
	default:
		// The above should be exhaustive.  Reaching this default case is an error.
		fmt.Printf("unexpected type received: %T %v; please report this issue\n", tt, tt)
		return false
	}
}

func hasTaggedField(taggedFields fieldtags.ResultType, s *types.Struct) bool {
	for i := 0; i < s.NumFields(); i++ {
		f := s.Field(i)
		if taggedFields.IsSource(f) {
			return true
		}
	}
	return false
}

func isProducedBySanitizer(v ssa.Value, conf *config.Config) bool {
	for _, instr := range *v.Referrers() {
		store, ok := instr.(*ssa.Store)
		if !ok {
			continue
		}
		call, ok := store.Val.(*ssa.Call)
		if !ok {
			continue
		}
		if callee := call.Call.StaticCallee(); callee != nil && conf.IsSanitizer(utils.DecomposeFunction(callee)) {
			return true
		}
	}
	return false
}<|MERGE_RESOLUTION|>--- conflicted
+++ resolved
@@ -133,13 +133,14 @@
 					continue
 				}
 
-<<<<<<< HEAD
 			// A panicky type assert like s := e.(*core.Source) does not result in ssa.Extract
 			// so we need to create a source if the type assert is panicky i.e. CommaOk is false
 			// and the type being asserted is a source type.
 			case *ssa.TypeAssert:
 				if !v.CommaOk && IsSourceType(conf, taggedFields, v.AssertedType) {
-=======
+					sources = append(sources, New(v))
+				}
+
 			// Do not mark values returned by sanitizers as new sources.
 			// Do mark as new sources values returned by field propagators.
 			case *ssa.Call:
@@ -148,7 +149,6 @@
 				}
 
 				if propagators.IsFieldPropagator(v) {
->>>>>>> 2c09ed0f
 					sources = append(sources, New(v))
 				}
 
