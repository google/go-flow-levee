// Copyright 2020 Google LLC
//
// Licensed under the Apache License, Version 2.0 (the "License");
// you may not use this file except in compliance with the License.
// You may obtain a copy of the License at
//
// https://www.apache.org/licenses/LICENSE-2.0
//
// Unless required by applicable law or agreed to in writing, software
// distributed under the License is distributed on an "AS IS" BASIS,
// WITHOUT WARRANTIES OR CONDITIONS OF ANY KIND, either express or implied.
// See the License for the specific language governing permissions and
// limitations under the License.

// Package source contains the logic related to the concept of the source which may be tainted.
package source

import (
	"fmt"
	"go/token"
	"go/types"
	"log"
	"strings"

	"github.com/google/go-flow-levee/internal/pkg/sanitizer"
	"github.com/google/go-flow-levee/internal/pkg/utils"
	"golang.org/x/tools/go/analysis/passes/buildssa"
	"golang.org/x/tools/go/ssa"
)

type classifier interface {
	IsSource(types.Type) bool
	IsSanitizer(*ssa.Call) bool
	IsSourceFieldAddr(*ssa.FieldAddr) bool
	IsSinkFunction(fn *ssa.Function) bool
}

// Source represents a Source in an SSA call tree.
// It is based on ssa.Node, with the added functionality of computing the recursive graph of
// its referrers.
// Source.sanitized notes sanitizer calls that sanitize this Source
type Source struct {
	node       ssa.Node
	marked     map[ssa.Node]bool
	preOrder   []ssa.Node
	sanitizers []*sanitizer.Sanitizer
	config     classifier
}

// Pos returns the token position of the SSA Node associated with the Source.
func (s *Source) Pos() token.Pos {
	// Extracts don't have a registered position in the source code,
	// so we need to use the position of their related Tuple.
	if e, ok := s.node.(*ssa.Extract); ok {
		return e.Tuple.Pos()
	}
	return s.node.Pos()
}

// New constructs a Source
func New(in ssa.Node, config classifier) *Source {
	s := &Source{
		node:   in,
		marked: make(map[ssa.Node]bool),
		config: config,
	}
	s.dfs(in, map[*ssa.BasicBlock]int{}, nil)
	return s
}

// dfs performs Depth-First-Search on the def-use graph of the input Source.
// While traversing the graph we also look for potential sanitizers of this Source.
// If the Source passes through a sanitizer, dfs does not continue through that Node.
<<<<<<< HEAD
func (s *Source) dfs(n ssa.Node, maxInstrReached map[*ssa.BasicBlock]int, lastBlockVisited *ssa.BasicBlock) {
	mirCopy := map[*ssa.BasicBlock]int{}
	for m, i := range maxInstrReached {
		mirCopy[m] = i
=======
func (s *Source) dfs(n ssa.Node) {
	if s.marked[n] {
		return
>>>>>>> c2db8ff3
	}

	if instr, ok := n.(ssa.Instruction); ok {
		if !s.reachableFromSource(instr) {
			return
		}
		// If the referrer is in a different block from the one we last visited,
		// and it can't be reached from the block we are visiting, then stop visiting.
		if ib := instr.Block(); lastBlockVisited != nil &&
			ib != lastBlockVisited &&
			!s.canReach(lastBlockVisited, ib) {
			return
		}
		s.record(instr, mirCopy, &lastBlockVisited)
	}
	s.preOrder = append(s.preOrder, n)
	s.marked[n] = true

	s.visitReferrers(n, mirCopy, lastBlockVisited)

	operands := n.Operands(nil)
	if operands != nil {
		s.visitOperands(n, operands, mirCopy, lastBlockVisited)
	}
}

func (s *Source) record(target ssa.Instruction, maxInstrReached map[*ssa.BasicBlock]int, lastBlockVisited **ssa.BasicBlock) {
	b := target.Block()
	*lastBlockVisited = b
	i, ok := indexInBlock(target)
	if !ok {
		return
	}
	if maxInstrReached[b] < i {
		maxInstrReached[b] = i
	}
}

func (s *Source) visitReferrers(n ssa.Node, maxInstrReached map[*ssa.BasicBlock]int, lastBlockVisited *ssa.BasicBlock) {
	referrers := s.referrersToVisit(n, maxInstrReached)

	for _, r := range referrers {
		switch v := r.(type) {
		case *ssa.Call:
			if s.config.IsSanitizer(v) {
				s.sanitizers = append(s.sanitizers, &sanitizer.Sanitizer{Call: v})
			}
		}

		s.dfs(r.(ssa.Node), maxInstrReached, lastBlockVisited)
	}
}

// referrersToVisit produces a filtered list of Referrers for an ssa.Node.
// Specifically, we want to avoid referrers that shouldn't be visited, e.g.
// because they would not be reachable in an actual execution of the program.
func (s *Source) referrersToVisit(n ssa.Node, maxInstrReached map[*ssa.BasicBlock]int) (referrers []ssa.Instruction) {
	if n.Referrers() == nil {
		return
	}
	for _, r := range *n.Referrers() {
		if c, ok := r.(*ssa.Call); ok {
			// This is to avoid attaching calls where the source is the receiver, ex:
			// core.Sinkf("Source id: %v", wrapper.Source.GetID())
			if recv := c.Call.Signature().Recv(); recv != nil && s.config.IsSource(utils.Dereference(recv.Type())) {
				continue
			}

			// If this call's index is lower than the highest in its block,
			// then this call is "in the past" and we should stop traversing.
			i, ok := indexInBlock(r)
			if !ok {
				continue
			}
			if i < maxInstrReached[r.Block()] {
				continue
			}
		}

		if fa, ok := r.(*ssa.FieldAddr); ok && !s.config.IsSourceFieldAddr(fa) {
			continue
		}

		referrers = append(referrers, r)
	}
	return referrers
}

func (s *Source) reachableFromSource(target ssa.Instruction) bool {
	// If the Source isn't produced by an instruction, be conservative and
	// assume the target instruction is reachable.
	sInstr, ok := s.node.(ssa.Instruction)
	if !ok {
		return true
	}

	// If these calls fail, be conservative and assume the target
	// instruction is reachable.
	sIndex, sOk := indexInBlock(sInstr)
	targetIndex, targetOk := indexInBlock(target)
	if !sOk || !targetOk {
		return true
	}

	if sInstr.Block() == target.Block() && sIndex > targetIndex {
		return false
	}

	if !s.canReach(sInstr.Block(), target.Block()) {
		return false
	}

	return true
}

func (s *Source) canReach(start *ssa.BasicBlock, dest *ssa.BasicBlock) bool {
	if start.Dominates(dest) {
		return true
	}

	stack := stack([]*ssa.BasicBlock{start})
	seen := map[*ssa.BasicBlock]bool{start: true}
	for len(stack) > 0 {
		current := stack.pop()
		if current == dest {
			return true
		}
		for _, s := range current.Succs {
			if seen[s] {
				continue
			}
			seen[s] = true
			stack.push(s)
		}
	}
	return false
}

func (s *Source) visitOperands(n ssa.Node, operands []*ssa.Value, maxInstrReached map[*ssa.BasicBlock]int, lastBlockVisited *ssa.BasicBlock) {
	_, visitingFromExtract := n.(*ssa.Extract)

	for _, o := range operands {
		n, ok := (*o).(ssa.Node)
		if !ok {
			continue
		}

		// Do not visit a Call if the current node is an Extract.
		// This is to avoid incorrectly tainting non-Source values that are
		// returned from a call that has a Source among its return values,
		// e.g. a call to a function with a signature like:
		// func CreateSource() (core.Source, error)
		if _, ok := (*o).(*ssa.Call); visitingFromExtract && ok {
			continue
		}

		// An Alloc represents the allocation of space for a variable. If a Node is an Alloc,
		// and the thing being allocated is not an array, then either:
		// a) it is a Source value, in which case it will get its own traversal when sourcesFromBlocks
		//    finds this Alloc
		// b) it is not a Source value, in which case we should not visit it.
		// However, if the Alloc is an array, then that means the source that we are visiting from
		// is being placed into an array, slice or varags, so we do need to keep visiting.
		if al, isAlloc := (*o).(*ssa.Alloc); isAlloc {
			if _, isArray := utils.Dereference(al.Type()).(*types.Array); !isArray {
				return
			}
		}
		s.dfs(n, maxInstrReached, lastBlockVisited)
	}
}

// compress removes the elements from the graph that are not required by the
// taint-propagation analysis. Concretely, only propagators, sanitizers and
// sinks should constitute the output. Since, we already know what the source
// is, it is also removed.
func (s *Source) compress() []ssa.Node {
	var compressed []ssa.Node
	for _, n := range s.preOrder {
		switch n.(type) {
		case *ssa.Call:
			compressed = append(compressed, n)
		}
	}

	return compressed
}

func (s *Source) RefersTo(n ssa.Node) bool {
	return s.HasPathTo(n)
}

// HasPathTo returns true when a Node is part of declaration-use graph.
func (s *Source) HasPathTo(n ssa.Node) bool {
	return s.marked[n]
}

// IsSanitizedAt returns true when the Source is sanitized by the supplied instruction.
func (s *Source) IsSanitizedAt(call ssa.Instruction) bool {
	for _, san := range s.sanitizers {
		if san.Dominates(call) {
			return true
		}
	}

	return false
}

// String implements Stringer interface.
func (s *Source) String() string {
	var b strings.Builder
	for _, n := range s.compress() {
		b.WriteString(fmt.Sprintf("%v ", n))
	}

	return b.String()
}

func identify(conf classifier, ssaInput *buildssa.SSA) map[*ssa.Function][]*Source {
	sourceMap := make(map[*ssa.Function][]*Source)

	for _, fn := range ssaInput.SrcFuncs {
		// no need to analyze the body of sinks
		if conf.IsSinkFunction(fn) {
			continue
		}

		var sources []*Source
		sources = append(sources, sourcesFromParams(fn, conf)...)
		sources = append(sources, sourcesFromClosure(fn, conf)...)
		sources = append(sources, sourcesFromBlocks(fn, conf)...)

		if len(sources) > 0 {
			sourceMap[fn] = sources
		}
	}
	return sourceMap
}

func sourcesFromParams(fn *ssa.Function, conf classifier) []*Source {
	var sources []*Source
	for _, p := range fn.Params {
		switch t := p.Type().(type) {
		case *types.Pointer:
			if n, ok := t.Elem().(*types.Named); ok && conf.IsSource(n) {
				sources = append(sources, New(p, conf))
			}
		}
	}
	return sources
}

func sourcesFromClosure(fn *ssa.Function, conf classifier) []*Source {
	var sources []*Source
	for _, p := range fn.FreeVars {
		switch t := p.Type().(type) {
		case *types.Pointer:
			// FreeVars (variables from a closure) appear as double-pointers
			// Hence, the need to dereference them recursively.
			if s, ok := utils.Dereference(t).(*types.Named); ok && conf.IsSource(s) {
				sources = append(sources, New(p, conf))
			}
		}
	}
	return sources
}

// sourcesFromBlocks finds Source values created by instructions within a function's body.
func sourcesFromBlocks(fn *ssa.Function, conf classifier) []*Source {
	var sources []*Source
	for _, b := range fn.Blocks {
		if b == fn.Recover {
			continue
		}

		for _, instr := range b.Instrs {
			// This type switch is used to catch instructions that could produce sources.
			// All instructions that do not match one of the cases will hit the "default"
			// and they will not be examined any further.
			switch v := instr.(type) {
			// drop anything that doesn't match one of the following cases
			default:
				continue

			// source defined as a local variable or returned from a call
			case *ssa.Alloc, *ssa.Call:
				// Allocs and Calls are values
				if isProducedBySanitizer(v.(ssa.Value), conf) {
					continue
				}

			// An Extract is used to obtain a value from an instruction that returns multiple values.
			// If the Extract is used to get a Pointer, create a Source, otherwise the Source won't
			// have an Alloc and we'll miss it.
			case *ssa.Extract:
				t := v.Tuple.Type().(*types.Tuple).At(v.Index).Type()
				if _, ok := t.(*types.Pointer); ok && conf.IsSource(utils.Dereference(t)) {
					sources = append(sources, New(v, conf))
				}
				continue

			// source received from chan
			case *ssa.UnOp:
				// not a <-chan operation
				if v.Op != token.ARROW {
					continue
				}

			// source obtained through a field or an index operation
			case *ssa.FieldAddr, *ssa.IndexAddr, *ssa.Lookup:
			}

			// all of the instructions that the switch lets through are values as per ssa/doc.go
			if v := instr.(ssa.Value); conf.IsSource(utils.Dereference(v.Type())) {
				sources = append(sources, New(v.(ssa.Node), conf))
			}
		}
	}
	return sources
}

func isProducedBySanitizer(v ssa.Value, conf classifier) bool {
	for _, instr := range *v.Referrers() {
		store, ok := instr.(*ssa.Store)
		if !ok {
			continue
		}
		call, ok := store.Val.(*ssa.Call)
		if !ok {
			continue
		}
		if conf.IsSanitizer(call) {
			return true
		}
	}
	return false
}

// indexInBlock returns this instruction's index in its parent block.
func indexInBlock(target ssa.Instruction) (int, bool) {
	for i, instr := range target.Block().Instrs {
		if instr == target {
			return i, true
		}
	}
	// we can only hit this return if there is a bug in the ssa package
	// i.e. an instruction does not appear within its parent block
	return 0, false
}

type stack []*ssa.BasicBlock

func (s *stack) pop() *ssa.BasicBlock {
	if len(*s) == 0 {
		log.Println("tried to pop from empty stack")
	}
	popped := (*s)[len(*s)-1]
	*s = (*s)[:len(*s)-1]
	return popped
}

func (s *stack) push(b *ssa.BasicBlock) {
	*s = append(*s, b)
}<|MERGE_RESOLUTION|>--- conflicted
+++ resolved
@@ -71,16 +71,13 @@
 // dfs performs Depth-First-Search on the def-use graph of the input Source.
 // While traversing the graph we also look for potential sanitizers of this Source.
 // If the Source passes through a sanitizer, dfs does not continue through that Node.
-<<<<<<< HEAD
 func (s *Source) dfs(n ssa.Node, maxInstrReached map[*ssa.BasicBlock]int, lastBlockVisited *ssa.BasicBlock) {
+	if s.marked[n] {
+		return
+	}
 	mirCopy := map[*ssa.BasicBlock]int{}
 	for m, i := range maxInstrReached {
 		mirCopy[m] = i
-=======
-func (s *Source) dfs(n ssa.Node) {
-	if s.marked[n] {
-		return
->>>>>>> c2db8ff3
 	}
 
 	if instr, ok := n.(ssa.Instruction); ok {
