--- conflicted
+++ resolved
@@ -127,11 +127,6 @@
 			default:
 				continue
 
-<<<<<<< HEAD
-			// Do not mark allocation values returned by sanitizers as new sources
-			case *ssa.Alloc:
-				if isProducedBySanitizer(v, conf) {
-=======
 			// Values produced by sanitizers are not sources.
 			case *ssa.Alloc:
 				if isProducedBySanitizer(v, conf) {
@@ -147,7 +142,6 @@
 
 				if propagators.IsFieldPropagator(v) {
 					sources = append(sources, New(v))
->>>>>>> 94045511
 					continue
 				}
 
@@ -156,17 +150,6 @@
 			// and the type being asserted is a source type.
 			case *ssa.TypeAssert:
 				if !v.CommaOk && IsSourceType(conf, taggedFields, v.AssertedType) {
-					sources = append(sources, New(v))
-				}
-
-			// Do not mark values returned by sanitizers as new sources.
-			// Do mark as new sources values returned by field propagators.
-			case *ssa.Call:
-				if isProducedBySanitizer(v, conf) {
-					continue
-				}
-
-				if propagators.IsFieldPropagator(v) {
 					sources = append(sources, New(v))
 				}
 
