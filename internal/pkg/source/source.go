// Copyright 2020 Google LLC
//
// Licensed under the Apache License, Version 2.0 (the "License");
// you may not use this file except in compliance with the License.
// You may obtain a copy of the License at
//
// https://www.apache.org/licenses/LICENSE-2.0
//
// Unless required by applicable law or agreed to in writing, software
// distributed under the License is distributed on an "AS IS" BASIS,
// WITHOUT WARRANTIES OR CONDITIONS OF ANY KIND, either express or implied.
// See the License for the specific language governing permissions and
// limitations under the License.

// Package source contains the logic related to the concept of the source which may be tainted.
package source

import (
	"fmt"
	"go/token"
	"go/types"
	"log"
	"strings"

	"github.com/google/go-flow-levee/internal/pkg/fieldtags"
	"github.com/google/go-flow-levee/internal/pkg/sanitizer"
	"github.com/google/go-flow-levee/internal/pkg/utils"
	"golang.org/x/tools/go/analysis/passes/buildssa"
	"golang.org/x/tools/go/pointer"
	"golang.org/x/tools/go/ssa"
)

type classifier interface {
	IsSourceType(path, typeName string) bool
	IsSourceField(path, typeName, fieldName string) bool
	IsSanitizer(path, recv, name string) bool
	IsSink(path, recv, name string) bool
	IsExcluded(path, recv, name string) bool
}

// Source represents a Source in an SSA call tree.
// It is based on ssa.Node, with the added functionality of computing the recursive graph of
// its referrers.
// Source.sanitized notes sanitizer calls that sanitize this Source
type Source struct {
	node         ssa.Node
	marked       map[ssa.Node]bool
	preOrder     []ssa.Node
	sanitizers   []*sanitizer.Sanitizer
	config       classifier
	taggedFields fieldtags.ResultType
}

// Pos returns the token position of the SSA Node associated with the Source.
func (s *Source) Pos() token.Pos {
	// Extracts don't have a registered position in the source code,
	// so we need to use the position of their related Tuple.
	if e, ok := s.node.(*ssa.Extract); ok {
		return e.Tuple.Pos()
	}
	// Fields don't *always* have a registered position in the source code,
	// e.g. when accessing an embedded field.
	if f, ok := s.node.(*ssa.Field); ok && f.Pos() == token.NoPos {
		return f.X.Pos()
	}
	// FieldAddrs don't *always* have a registered position in the source code,
	// e.g. when accessing an embedded field.
	if f, ok := s.node.(*ssa.FieldAddr); ok && f.Pos() == token.NoPos {
		return f.X.Pos()
	}
	return s.node.Pos()
}

// New constructs a Source
func New(in ssa.Node, config classifier, taggedFields fieldtags.ResultType) *Source {
	s := &Source{
		node:         in,
		marked:       make(map[ssa.Node]bool),
		config:       config,
		taggedFields: taggedFields,
	}
	s.dfs(in, map[*ssa.BasicBlock]int{}, nil, false)
	return s
}

// dfs performs Depth-First-Search on the def-use graph of the input Source.
// While traversing the graph we also look for potential sanitizers of this Source.
// If the Source passes through a sanitizer, dfs does not continue through that Node.
func (s *Source) dfs(n ssa.Node, maxInstrReached map[*ssa.BasicBlock]int, lastBlockVisited *ssa.BasicBlock, isReferrer bool) {
	if s.shouldNotVisit(n, maxInstrReached, lastBlockVisited, isReferrer) {
		return
	}
	s.preOrder = append(s.preOrder, n)
	s.marked[n] = true

	mirCopy := map[*ssa.BasicBlock]int{}
	for m, i := range maxInstrReached {
		mirCopy[m] = i
	}

	if instr, ok := n.(ssa.Instruction); ok {
		instrIndex, ok := indexInBlock(instr)
		if !ok {
			return
		}

		if mirCopy[instr.Block()] < instrIndex {
			mirCopy[instr.Block()] = instrIndex
		}

		lastBlockVisited = instr.Block()
	}

	s.visit(n, mirCopy, lastBlockVisited)
}

func (s *Source) shouldNotVisit(n ssa.Node, maxInstrReached map[*ssa.BasicBlock]int, lastBlockVisited *ssa.BasicBlock, isReferrer bool) bool {
	if s.marked[n] {
		return true
	}

	// booleans can't meaningfully be tainted
	if isBoolean(n) {
		return true
	}

	if instr, ok := n.(ssa.Instruction); ok {
		instrIndex, ok := indexInBlock(instr)
		if !ok {
			return true
		}

		// If the referrer is in a different block from the one we last visited,
		// and it can't be reached from the block we are visiting, then stop visiting.
		if lastBlockVisited != nil && instr.Block() != lastBlockVisited && !s.canReach(lastBlockVisited, instr.Block()) {
			return true
		}

		// If this call's index is lower than the highest seen so far in its block,
		// then this call is "in the past". If this call is a referrer,
		// then we would be propagating taint backwards in time, so stop traversing.
		// (If the call is an operand, then it is being used as a value, so it does
		// not matter when the call occurred.)
		if _, ok := instr.(*ssa.Call); ok && instrIndex < maxInstrReached[instr.Block()] && isReferrer {
			return true
		}
	}

	return false
}

func (s *Source) visit(n ssa.Node, maxInstrReached map[*ssa.BasicBlock]int, lastBlockVisited *ssa.BasicBlock) {
	if s.node == n {
		s.visitReferrers(n, maxInstrReached, lastBlockVisited)
		return
	}

	switch t := n.(type) {
	case *ssa.Alloc:
		// An Alloc represents the allocation of space for a variable. If a Node is an Alloc,
		// and the thing being allocated is not an array, then either:
		// a) it is a Source value, in which case it will get its own traversal when sourcesFromBlocks
		//    finds this Alloc
		// b) it is not a Source value, in which case we should not visit it.
		// However, if the Alloc is an array, then that means the source that we are visiting from
		// is being placed into an array, slice or varags, so we do need to keep visiting.
		if _, isArray := utils.Dereference(t.Type()).(*types.Array); isArray {
			s.visitReferrers(n, maxInstrReached, lastBlockVisited)
		}

	case *ssa.Call:
		if callee := t.Call.StaticCallee(); callee != nil && s.config.IsSanitizer(utils.DecomposeFunction(callee)) {
			s.sanitizers = append(s.sanitizers, &sanitizer.Sanitizer{Call: t})
		}

		// This is to avoid attaching calls where the source is the receiver, ex:
		// core.Sinkf("Source id: %v", wrapper.Source.GetID())
		if recv := t.Call.Signature().Recv(); recv != nil && isSourceType(s.config, s.taggedFields, recv.Type()) {
			return
		}

		s.visitReferrers(n, maxInstrReached, lastBlockVisited)
		for _, a := range t.Call.Args {
			if canBeTaintedByCall(a.Type()) {
				s.dfs(a.(ssa.Node), maxInstrReached, lastBlockVisited, false)
			}
		}

	case *ssa.FieldAddr:
		deref := utils.Dereference(t.X.Type())
		typPath, typName := utils.DecomposeType(deref)
		fieldName := utils.FieldName(t)
		if !s.config.IsSourceField(typPath, typName, fieldName) && !s.taggedFields.IsSourceFieldAddr(t) {
			return
		}
		s.visitReferrers(n, maxInstrReached, lastBlockVisited)
		s.visitOperands(n, maxInstrReached, lastBlockVisited)

	// Everything but the actual integer Index should be visited.
	case *ssa.Index:
		s.visitReferrers(n, maxInstrReached, lastBlockVisited)
		s.dfs(t.X.(ssa.Node), maxInstrReached, lastBlockVisited, false)

	// Everything but the actual integer Index should be visited.
	case *ssa.IndexAddr:
		s.visitReferrers(n, maxInstrReached, lastBlockVisited)
		s.dfs(t.X.(ssa.Node), maxInstrReached, lastBlockVisited, false)

	// Only the Addr (the Value that is being written to) should be visited.
	case *ssa.Store:
		s.dfs(t.Addr.(ssa.Node), maxInstrReached, lastBlockVisited, false)

	// Only the Map itself can be tainted by an Update.
	// The Key can't be tainted.
	// The Value can propagate taint to the Map, but not receive it.
	// MapUpdate has no referrers, it is only an Instruction, not a Value.
	case *ssa.MapUpdate:
		s.dfs(t.Map.(ssa.Node), maxInstrReached, lastBlockVisited, false)

	// The only Operand that can be tainted by a Send is the Chan.
	// The Value can propagate taint to the Chan, but not receive it.
	// Send has no referrers, it is only an Instruction, not a Value.
	case *ssa.Send:
		s.dfs(t.Chan.(ssa.Node), maxInstrReached, lastBlockVisited, false)

	// These nodes' operands should not be visited, because they can only receive
	// taint from their operands, not propagate taint to them.
	case *ssa.BinOp, *ssa.ChangeInterface, *ssa.ChangeType, *ssa.Convert, *ssa.Extract, *ssa.MakeChan, *ssa.MakeMap, *ssa.MakeSlice, *ssa.Phi, *ssa.Range:
		s.visitReferrers(n, maxInstrReached, lastBlockVisited)

	// These nodes don't have operands; they are Values, not Instructions.
	case *ssa.Const, *ssa.FreeVar, *ssa.Global, *ssa.Lookup, *ssa.Parameter:
		s.visitReferrers(n, maxInstrReached, lastBlockVisited)

	// These nodes don't have referrers; they are Instructions, not Values.
	case *ssa.Go:
		s.visitOperands(n, maxInstrReached, lastBlockVisited)

	// These nodes are both Instructions and Values, and currently have no special restrictions.
	case *ssa.Field, *ssa.MakeInterface, *ssa.Select, *ssa.Slice, *ssa.TypeAssert, *ssa.UnOp:
		s.visitReferrers(n, maxInstrReached, lastBlockVisited)
		s.visitOperands(n, maxInstrReached, lastBlockVisited)

	// These nodes cannot propagate taint.
	case *ssa.Builtin, *ssa.DebugRef, *ssa.Defer, *ssa.Function, *ssa.If, *ssa.Jump, *ssa.MakeClosure, *ssa.Next, *ssa.Panic, *ssa.Return, *ssa.RunDefers:

	default:
		fmt.Printf("unexpected node received: %T %v; please report this issue\n", n, n)
	}
}

func (s *Source) visitReferrers(n ssa.Node, maxInstrReached map[*ssa.BasicBlock]int, lastBlockVisited *ssa.BasicBlock) {
	if n.Referrers() == nil {
		return
	}
	for _, r := range *n.Referrers() {
		s.dfs(r.(ssa.Node), maxInstrReached, lastBlockVisited, true)
	}
}

func (s *Source) visitOperands(n ssa.Node, maxInstrReached map[*ssa.BasicBlock]int, lastBlockVisited *ssa.BasicBlock) {
	for _, o := range n.Operands(nil) {
		if *o == nil {
			continue
		}
		s.dfs((*o).(ssa.Node), maxInstrReached, lastBlockVisited, false)
	}
}

func (s *Source) canReach(start *ssa.BasicBlock, dest *ssa.BasicBlock) bool {
	if start.Dominates(dest) {
		return true
	}

	stack := stack([]*ssa.BasicBlock{start})
	seen := map[*ssa.BasicBlock]bool{start: true}
	for len(stack) > 0 {
		current := stack.pop()
		if current == dest {
			return true
		}
		for _, s := range current.Succs {
			if seen[s] {
				continue
			}
			seen[s] = true
			stack.push(s)
		}
	}
	return false
}

// compress removes the elements from the graph that are not required by the
// taint-propagation analysis. Concretely, only propagators, sanitizers and
// sinks should constitute the output. Since, we already know what the source
// is, it is also removed.
func (s *Source) compress() []ssa.Node {
	var compressed []ssa.Node
	for _, n := range s.preOrder {
		switch n.(type) {
		case *ssa.Call:
			compressed = append(compressed, n)
		}
	}

	return compressed
}

// HasPathTo returns true when a Node is part of declaration-use graph.
func (s *Source) HasPathTo(n ssa.Node) bool {
	return s.marked[n]
}

// IsSanitizedAt returns true when the Source is sanitized by the supplied instruction.
func (s *Source) IsSanitizedAt(call ssa.Instruction) bool {
	for _, san := range s.sanitizers {
		if san.Dominates(call) {
			return true
		}
	}

	return false
}

// String implements Stringer interface.
func (s *Source) String() string {
	var b strings.Builder
	for _, n := range s.compress() {
		b.WriteString(fmt.Sprintf("%v ", n))
	}

	return b.String()
}

func identify(conf classifier, ssaInput *buildssa.SSA, taggedFields fieldtags.ResultType) map[*ssa.Function][]*Source {
	sourceMap := make(map[*ssa.Function][]*Source)

	for _, fn := range ssaInput.SrcFuncs {
		// no need to analyze the body of sinks, nor of excluded functions
		path, recv, name := utils.DecomposeFunction(fn)
		if conf.IsSink(path, recv, name) || conf.IsExcluded(path, recv, name) {
			continue
		}

		var sources []*Source
		sources = append(sources, sourcesFromParams(fn, conf, taggedFields)...)
		sources = append(sources, sourcesFromClosure(fn, conf, taggedFields)...)
		sources = append(sources, sourcesFromBlocks(fn, conf, taggedFields)...)

		if len(sources) > 0 {
			sourceMap[fn] = sources
		}
	}
	return sourceMap
}

func sourcesFromParams(fn *ssa.Function, conf classifier, taggedFields fieldtags.ResultType) []*Source {
	var sources []*Source
	for _, p := range fn.Params {
		if isSourceType(conf, taggedFields, p.Type()) {
			sources = append(sources, New(p, conf, taggedFields))
		}
	}
	return sources
}

func sourcesFromClosure(fn *ssa.Function, conf classifier, taggedFields fieldtags.ResultType) []*Source {
	var sources []*Source
	for _, p := range fn.FreeVars {
		switch t := p.Type().(type) {
		case *types.Pointer:
			if isSourceType(conf, taggedFields, t) {
				sources = append(sources, New(p, conf, taggedFields))
			}
		}
	}
	return sources
}

// sourcesFromBlocks finds Source values created by instructions within a function's body.
func sourcesFromBlocks(fn *ssa.Function, conf classifier, taggedFields fieldtags.ResultType) []*Source {
	var sources []*Source
	for _, b := range fn.Blocks {
		if b == fn.Recover {
			continue
		}

		for _, instr := range b.Instrs {
			// This type switch is used to catch instructions that could produce sources.
			// All instructions that do not match one of the cases will hit the "default"
			// and they will not be examined any further.
			switch v := instr.(type) {
			// drop anything that doesn't match one of the following cases
			default:
				continue

			// source defined as a local variable or returned from a call
			case *ssa.Alloc, *ssa.Call:
				// Allocs and Calls are values
				if isProducedBySanitizer(v.(ssa.Value), conf) {
					continue
				}

			// An Extract is used to obtain a value from an instruction that returns multiple values.
			// If the Extract is used to get a Pointer, create a Source, otherwise the Source won't
			// have an Alloc and we'll miss it.
			case *ssa.Extract:
				t := v.Tuple.Type().(*types.Tuple).At(v.Index).Type()
				if _, ok := t.(*types.Pointer); ok && isSourceType(conf, taggedFields, t) {
					sources = append(sources, New(v, conf, taggedFields))
				}
				continue

			// source received from chan
			case *ssa.UnOp:
				// not a <-chan operation
				if v.Op != token.ARROW {
					continue
				}

			// source obtained through a field or an index operation
			case *ssa.Field, *ssa.FieldAddr, *ssa.Index, *ssa.IndexAddr, *ssa.Lookup:

			// source chan or map (arrays and slices have regular Allocs)
			case *ssa.MakeMap, *ssa.MakeChan:
			}

			// all of the instructions that the switch lets through are values as per ssa/doc.go
			if v := instr.(ssa.Value); isSourceType(conf, taggedFields, v.Type()) {
				sources = append(sources, New(v.(ssa.Node), conf, taggedFields))
			}
		}
	}
	return sources
}

func isBoolean(n ssa.Node) bool {
	if v, ok := n.(ssa.Value); ok {
		if basic, ok := v.Type().(*types.Basic); ok && basic.Info() == types.IsBoolean {
			return true
		}
	}
	return false
}

func isSourceType(c classifier, tf fieldtags.ResultType, t types.Type) bool {
	deref := utils.Dereference(t)
	switch tt := deref.(type) {
	case *types.Named:
		return c.IsSourceType(utils.DecomposeType(tt)) || isSourceType(c, tf, tt.Underlying())
	case *types.Array:
		return isSourceType(c, tf, tt.Elem())
	case *types.Slice:
		return isSourceType(c, tf, tt.Elem())
	case *types.Chan:
		return isSourceType(c, tf, tt.Elem())
	case *types.Map:
		key := isSourceType(c, tf, tt.Key())
		elem := isSourceType(c, tf, tt.Elem())
		return key || elem
	case *types.Struct:
		return hasTaggedField(tf, tt)
	case *types.Basic, *types.Tuple, *types.Interface, *types.Signature:
		// These types do not currently represent possible source types
		return false
	case *types.Pointer:
		// This should be unreachable due to the dereference above
		return false
	default:
		// The above should be exhaustive.  Reaching this default case is an error.
		fmt.Printf("unexpected type received: %T %v; please report this issue\n", tt, tt)
		return false
	}
}

<<<<<<< HEAD
// A type can be tainted by a call if it is itself a pointer or pointer-like type (according to
// pointer.CanPoint), or it is an array/struct that holds an element that can be tainted by
// a call.
func canBeTaintedByCall(t types.Type) bool {
	if pointer.CanPoint(t) {
		return true
	}

	switch tt := t.(type) {
	case *types.Array:
		return canBeTaintedByCall(tt.Elem())

	case *types.Struct:
		for i := 0; i < tt.NumFields(); i++ {
			// this cannot cause an infinite loop, because a struct
			// type cannot refer to itself except through a pointer
			if canBeTaintedByCall(tt.Field(i).Type()) {
				return true
			}
		}
		return false
	}

=======
func hasTaggedField(taggedFields fieldtags.ResultType, s *types.Struct) bool {
	for i := 0; i < s.NumFields(); i++ {
		f := s.Field(i)
		if taggedFields.IsSource(f) {
			return true
		}
	}
>>>>>>> ec69e573
	return false
}

func isProducedBySanitizer(v ssa.Value, conf classifier) bool {
	for _, instr := range *v.Referrers() {
		store, ok := instr.(*ssa.Store)
		if !ok {
			continue
		}
		call, ok := store.Val.(*ssa.Call)
		if !ok {
			continue
		}
		if callee := call.Call.StaticCallee(); callee != nil && conf.IsSanitizer(utils.DecomposeFunction(callee)) {
			return true
		}
	}
	return false
}

// indexInBlock returns this instruction's index in its parent block.
func indexInBlock(target ssa.Instruction) (int, bool) {
	for i, instr := range target.Block().Instrs {
		if instr == target {
			return i, true
		}
	}
	// we can only hit this return if there is a bug in the ssa package
	// i.e. an instruction does not appear within its parent block
	return 0, false
}

type stack []*ssa.BasicBlock

func (s *stack) pop() *ssa.BasicBlock {
	if len(*s) == 0 {
		log.Println("tried to pop from empty stack")
	}
	popped := (*s)[len(*s)-1]
	*s = (*s)[:len(*s)-1]
	return popped
}

func (s *stack) push(b *ssa.BasicBlock) {
	*s = append(*s, b)
}<|MERGE_RESOLUTION|>--- conflicted
+++ resolved
@@ -473,7 +473,6 @@
 	}
 }
 
-<<<<<<< HEAD
 // A type can be tainted by a call if it is itself a pointer or pointer-like type (according to
 // pointer.CanPoint), or it is an array/struct that holds an element that can be tainted by
 // a call.
@@ -497,7 +496,9 @@
 		return false
 	}
 
-=======
+	return false
+}
+
 func hasTaggedField(taggedFields fieldtags.ResultType, s *types.Struct) bool {
 	for i := 0; i < s.NumFields(); i++ {
 		f := s.Field(i)
@@ -505,7 +506,6 @@
 			return true
 		}
 	}
->>>>>>> ec69e573
 	return false
 }
 
