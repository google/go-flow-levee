// Copyright 2020 Google LLC
//
// Licensed under the Apache License, Version 2.0 (the "License");
// you may not use this file except in compliance with the License.
// You may obtain a copy of the License at
//
// https://www.apache.org/licenses/LICENSE-2.0
//
// Unless required by applicable law or agreed to in writing, software
// distributed under the License is distributed on an "AS IS" BASIS,
// WITHOUT WARRANTIES OR CONDITIONS OF ANY KIND, either express or implied.
// See the License for the specific language governing permissions and
// limitations under the License.

// Package source contains the logic related to the concept of the source which may be tainted.
package source

import (
	"fmt"
	"go/types"
	"strings"

	"github.com/google/go-flow-levee/internal/pkg/sanitizer"
	"github.com/google/go-flow-levee/internal/pkg/utils"
	"golang.org/x/tools/go/analysis/passes/buildssa"
	"golang.org/x/tools/go/ssa"
)

type classifier interface {
	IsSource(types.Type) bool
	IsSanitizer(*ssa.Call) bool
	IsSourceFieldAddr(*ssa.FieldAddr) bool
	IsSinkFunction(fn *ssa.Function) bool
}

// Source represents a Source in an SSA call tree.
// It is based on ssa.Node, with the added functionality of computing the recursive graph of
// its referrers.
// Source.sanitized notes sanitizer calls that sanitize this Source
type Source struct {
	node       ssa.Node
	marked     map[ssa.Node]bool
	preOrder   []ssa.Node
	sanitizers []*sanitizer.Sanitizer
	config     classifier
}

// Node returns the underlying ssa.Node of the Source.
func (a *Source) Node() ssa.Node {
	return a.node
}

// New constructs a Source
func New(in ssa.Node, config classifier) *Source {
	a := &Source{
		node:   in,
		marked: make(map[ssa.Node]bool),
		config: config,
	}
	a.dfs(in)
	return a
}

// dfs performs Depth-First-Search on the def-use graph of the input Source.
// While traversing the graph we also look for potential sanitizers of this Source.
// If the Source passes through a sanitizer, dfs does not continue through that Node.
func (a *Source) dfs(n ssa.Node) {
	a.preOrder = append(a.preOrder, n)
	a.marked[n.(ssa.Node)] = true

	if n.Referrers() != nil {
		a.visitReferrers(n.Referrers())
	}

	var operands []*ssa.Value
	operands = n.Operands(operands)
	if operands != nil {
		a.visitOperands(operands)
	}
}

func (a *Source) visitReferrers(referrers *[]ssa.Instruction) {
	for _, r := range *referrers {
		if a.marked[r.(ssa.Node)] {
			continue
		}
		switch v := r.(type) {
		case *ssa.Call:
			// This is to avoid attaching calls where the source is the receiver, ex:
			// core.Sinkf("Source id: %v", wrapper.Source.GetID())
			if v.Call.Signature().Recv() != nil {
				continue
			}
			if a.config.IsSanitizer(v) {
				a.sanitizers = append(a.sanitizers, &sanitizer.Sanitizer{Call: v})
			}
		case *ssa.FieldAddr:
			if !a.config.IsSourceFieldAddr(v) {
				continue
			}
		}
		a.dfs(r.(ssa.Node))
	}
}

func (a *Source) visitOperands(operands []*ssa.Value) {
	for _, o := range operands {
		n, ok := (*o).(ssa.Node)
		if !ok || a.marked[n] {
			continue
		}
<<<<<<< HEAD
		al, ok := (*o).(*ssa.Alloc)
		if !ok || al.Comment == "arr" || al.Comment == "slicelit" || a.config.IsSource(al.Type()) {
			a.dfs(n)
=======
		// An Alloc represents the allocation of space for a variable. If a Node is an Alloc,
		// and the thing being allocated is not an array, then either:
		// a) it is a Source value, in which case it will get its own traversal when sourcesFromBlocks
		//    finds this Alloc
		// b) it is not a Source value, in which case we should not visit it.
		// However, if the Alloc is an array, then that means the source that we are visiting from
		// is being placed into an array, slice or varags, so we do need to keep visiting.
		if al, isAlloc := (*o).(*ssa.Alloc); isAlloc {
			if _, isArray := utils.Dereference(al.Type()).(*types.Array); !isArray {
				return
			}
>>>>>>> 170b33af
		}
		a.dfs(n)
	}
}

// compress removes the elements from the graph that are not required by the
// taint-propagation analysis. Concretely, only propagators, sanitizers and
// sinks should constitute the output. Since, we already know what the source
// is, it is also removed.
func (a *Source) compress() []ssa.Node {
	var compressed []ssa.Node
	for _, n := range a.preOrder {
		switch n.(type) {
		case *ssa.Call:
			compressed = append(compressed, n)
		}
	}

	return compressed
}

func (a *Source) RefersTo(n ssa.Node) bool {
	return a.HasPathTo(n)
}

// HasPathTo returns true when a Node is part of declaration-use graph.
func (a *Source) HasPathTo(n ssa.Node) bool {
	return a.marked[n]
}

// IsSanitizedAt returns true when the Source is sanitized by the supplied instruction.
func (a *Source) IsSanitizedAt(call ssa.Instruction) bool {
	for _, s := range a.sanitizers {
		if s.Dominates(call) {
			return true
		}
	}

	return false
}

// String implements Stringer interface.
func (a *Source) String() string {
	var b strings.Builder
	for _, n := range a.compress() {
		b.WriteString(fmt.Sprintf("%v ", n))
	}

	return b.String()
}

func identify(conf classifier, ssaInput *buildssa.SSA) map[*ssa.Function][]*Source {
	sourceMap := make(map[*ssa.Function][]*Source)

	for _, fn := range ssaInput.SrcFuncs {
		// no need to analyze the body of sinks
		if conf.IsSinkFunction(fn) {
			continue
		}

		var sources []*Source
		sources = append(sources, sourcesFromParams(fn, conf)...)
		sources = append(sources, sourcesFromClosure(fn, conf)...)
		sources = append(sources, sourcesFromBlocks(fn, conf)...)

		if len(sources) > 0 {
			sourceMap[fn] = sources
		}
	}
	return sourceMap
}

func sourcesFromParams(fn *ssa.Function, conf classifier) []*Source {
	var sources []*Source
	for _, p := range fn.Params {
		switch t := p.Type().(type) {
		case *types.Pointer:
			if n, ok := t.Elem().(*types.Named); ok && conf.IsSource(n) {
				sources = append(sources, New(p, conf))
			}
			// TODO Handle the case where sources arepassed by value: func(c sourceType)
			// TODO Handle cases where PII is wrapped in struct/slice/map
		}
	}
	return sources
}

func sourcesFromClosure(fn *ssa.Function, conf classifier) []*Source {
	var sources []*Source
	for _, p := range fn.FreeVars {
		switch t := p.Type().(type) {
		case *types.Pointer:
			// FreeVars (variables from a closure) appear as double-pointers
			// Hence, the need to dereference them recursively.
			if s, ok := utils.Dereference(t).(*types.Named); ok && conf.IsSource(s) {
				sources = append(sources, New(p, conf))
			}
		}
	}
	return sources
}

func sourcesFromBlocks(fn *ssa.Function, conf classifier) []*Source {
	var sources []*Source
	for _, b := range fn.Blocks {
		if b == fn.Recover {
			// TODO Handle calls to log in a recovery block.
			continue
		}

		for _, instr := range b.Instrs {
			switch v := instr.(type) {
			// Looking for sources of PII allocated within the body of a function.
			case *ssa.Alloc:
				if conf.IsSource(utils.Dereference(v.Type())) && !isProducedBySanitizer(v, conf) {
					sources = append(sources, New(v, conf))
				}

				// Handling the case where PII may be in a receiver
				// (ex. func(b *something) { log.Info(something.PII) }
			case *ssa.FieldAddr:
				if conf.IsSource(utils.Dereference(v.Type())) {
					sources = append(sources, New(v, conf))
				}
			}
		}
	}
	return sources
}

func isProducedBySanitizer(v *ssa.Alloc, conf classifier) bool {
	for _, instr := range *v.Referrers() {
		store, ok := instr.(*ssa.Store)
		if !ok {
			continue
		}
		call, ok := store.Val.(*ssa.Call)
		if !ok {
			continue
		}
		if conf.IsSanitizer(call) {
			return true
		}
	}
	return false
}<|MERGE_RESOLUTION|>--- conflicted
+++ resolved
@@ -109,11 +109,6 @@
 		if !ok || a.marked[n] {
 			continue
 		}
-<<<<<<< HEAD
-		al, ok := (*o).(*ssa.Alloc)
-		if !ok || al.Comment == "arr" || al.Comment == "slicelit" || a.config.IsSource(al.Type()) {
-			a.dfs(n)
-=======
 		// An Alloc represents the allocation of space for a variable. If a Node is an Alloc,
 		// and the thing being allocated is not an array, then either:
 		// a) it is a Source value, in which case it will get its own traversal when sourcesFromBlocks
@@ -125,7 +120,6 @@
 			if _, isArray := utils.Dereference(al.Type()).(*types.Array); !isArray {
 				return
 			}
->>>>>>> 170b33af
 		}
 		a.dfs(n)
 	}
