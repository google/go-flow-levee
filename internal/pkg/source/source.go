// Copyright 2020 Google LLC
//
// Licensed under the Apache License, Version 2.0 (the "License");
// you may not use this file except in compliance with the License.
// You may obtain a copy of the License at
//
// https://www.apache.org/licenses/LICENSE-2.0
//
// Unless required by applicable law or agreed to in writing, software
// distributed under the License is distributed on an "AS IS" BASIS,
// WITHOUT WARRANTIES OR CONDITIONS OF ANY KIND, either express or implied.
// See the License for the specific language governing permissions and
// limitations under the License.

// Package source contains the logic related to the concept of the source which may be tainted.
package source

import (
	"fmt"
	"go/token"
	"go/types"
	"log"
	"strings"

	"github.com/google/go-flow-levee/internal/pkg/sanitizer"
	"github.com/google/go-flow-levee/internal/pkg/utils"
	"golang.org/x/tools/go/analysis/passes/buildssa"
	"golang.org/x/tools/go/pointer"
	"golang.org/x/tools/go/ssa"
)

type classifier interface {
	IsSourceType(path, typeName string) bool
	IsSourceField(path, typeName, fieldName string) bool
	IsSanitizer(path, recv, name string) bool
	IsSink(path, recv, name string) bool
	IsExcluded(path, recv, name string) bool
}

// Source represents a Source in an SSA call tree.
// It is based on ssa.Node, with the added functionality of computing the recursive graph of
// its referrers.
// Source.sanitized notes sanitizer calls that sanitize this Source
type Source struct {
	node       ssa.Node
	marked     map[ssa.Node]bool
	preOrder   []ssa.Node
	sanitizers []*sanitizer.Sanitizer
	config     classifier
}

// Pos returns the token position of the SSA Node associated with the Source.
func (s *Source) Pos() token.Pos {
	// Extracts don't have a registered position in the source code,
	// so we need to use the position of their related Tuple.
	if e, ok := s.node.(*ssa.Extract); ok {
		return e.Tuple.Pos()
	}
	// Fields don't *always* have a registered position in the source code,
	// e.g. when accessing an embedded field.
	if f, ok := s.node.(*ssa.Field); ok && f.Pos() == token.NoPos {
		return f.X.Pos()
	}
	// FieldAddrs don't *always* have a registered position in the source code,
	// e.g. when accessing an embedded field.
	if f, ok := s.node.(*ssa.FieldAddr); ok && f.Pos() == token.NoPos {
		return f.X.Pos()
	}
	return s.node.Pos()
}

// New constructs a Source
func New(in ssa.Node, config classifier) *Source {
	s := &Source{
		node:   in,
		marked: make(map[ssa.Node]bool),
		config: config,
	}
	s.dfs(in, map[*ssa.BasicBlock]int{}, nil, false)
	return s
}

// dfs performs Depth-First-Search on the def-use graph of the input Source.
// While traversing the graph we also look for potential sanitizers of this Source.
// If the Source passes through a sanitizer, dfs does not continue through that Node.
func (s *Source) dfs(n ssa.Node, maxInstrReached map[*ssa.BasicBlock]int, lastBlockVisited *ssa.BasicBlock, isReferrer bool) {
<<<<<<< HEAD
	if s.marked[n] {
		return
	}
	// booleans can't meaningfully be tainted
	if isBoolean(n) {
=======
	if s.shouldNotVisit(n, maxInstrReached, lastBlockVisited, isReferrer) {
>>>>>>> 449f50f0
		return
	}
	s.preOrder = append(s.preOrder, n)
	s.marked[n] = true

	if instr, ok := n.(ssa.Instruction); ok {
		instrIndex, ok := indexInBlock(instr)
		if !ok {
			return
		}

		// If the referrer is in a different block from the one we last visited,
		// and it can't be reached from the block we are visiting, then stop visiting.
		if lastBlockVisited != nil && instr.Block() != lastBlockVisited && !s.canReach(lastBlockVisited, instr.Block()) {
			return
		}

		// If this call's index is lower than the highest seen so far in its block,
		// then this call is "in the past". If this call is a referrer,
		// then we would be propagating taint backwards in time, so stop traversing.
		// (If the call is an operand, then it is being used as a value, so it does
		// not matter when the call occurred.)
		if _, ok := instr.(*ssa.Call); ok && instrIndex < maxInstrReached[instr.Block()] && isReferrer {
			return
		}
	}

	mirCopy := map[*ssa.BasicBlock]int{}
	for m, i := range maxInstrReached {
		mirCopy[m] = i
	}

	if instr, ok := n.(ssa.Instruction); ok {
		instrIndex, ok := indexInBlock(instr)
		if !ok {
			return
		}

		if mirCopy[instr.Block()] < instrIndex {
			mirCopy[instr.Block()] = instrIndex
		}
<<<<<<< HEAD

		lastBlockVisited = instr.Block()
	}

	s.preOrder = append(s.preOrder, n)
	s.marked[n] = true

	s.visit(n, mirCopy, lastBlockVisited)
}

func (s *Source) visit(n ssa.Node, maxInstrReached map[*ssa.BasicBlock]int, lastBlockVisited *ssa.BasicBlock) {
	if s.node == n {
		s.visitReferrers(n, maxInstrReached, lastBlockVisited)
		return
	}

	switch t := n.(type) {
	case *ssa.Alloc:
		// An Alloc represents the allocation of space for a variable. If a Node is an Alloc,
		// and the thing being allocated is not an array, then either:
		// a) it is a Source value, in which case it will get its own traversal when sourcesFromBlocks
		//    finds this Alloc
		// b) it is not a Source value, in which case we should not visit it.
		// However, if the Alloc is an array, then that means the source that we are visiting from
		// is being placed into an array, slice or varags, so we do need to keep visiting.
		if _, isArray := utils.Dereference(t.Type()).(*types.Array); isArray {
			s.visitReferrers(n, maxInstrReached, lastBlockVisited)
		}

	case *ssa.Call:
		if callee := t.Call.StaticCallee(); callee != nil && s.config.IsSanitizer(utils.DecomposeFunction(callee)) {
			s.sanitizers = append(s.sanitizers, &sanitizer.Sanitizer{Call: t})
		}

		// This is to avoid attaching calls where the source is the receiver, ex:
		// core.Sinkf("Source id: %v", wrapper.Source.GetID())
		if recv := t.Call.Signature().Recv(); recv != nil && s.config.IsSourceType(utils.DecomposeType(utils.Dereference(recv.Type()))) {
			return
		}

		s.visitReferrers(n, maxInstrReached, lastBlockVisited)
		s.visitOperands(n, maxInstrReached, lastBlockVisited, func(v ssa.Value) bool {
			return !pointer.CanPoint(v.Type())
		})

	case *ssa.FieldAddr:
		deref := utils.Dereference(t.X.Type())
		typPath, typName := utils.DecomposeType(deref)
		fieldName := utils.FieldName(t)
		if !s.config.IsSourceField(typPath, typName, fieldName) {
			return
		}
		s.visitReferrers(n, maxInstrReached, lastBlockVisited)
		s.visitOperands(n, maxInstrReached, lastBlockVisited, nil)

	// Only the Map itself can be tainted by an Update.
	// The Key can't be tainted.
	// The Value can propagate taint to the Map, but not receive it.
	case *ssa.MapUpdate:
		s.dfs(t.Map.(ssa.Node), maxInstrReached, lastBlockVisited, false)

	// The only Operand that can be tainted by a Send is the Chan.
	// The Value can propagate taint to the Chan, but not receive it.
	case *ssa.Send:
		s.dfs(t.Chan.(ssa.Node), maxInstrReached, lastBlockVisited, false)

	// These nodes' operands should not be visited, because they can only receive
	// taint from their operands, not propagate taint to them.
	case *ssa.BinOp, *ssa.ChangeInterface, *ssa.ChangeType, *ssa.Convert, *ssa.Extract, *ssa.Field, *ssa.MakeChan, *ssa.MakeMap, *ssa.MakeSlice, *ssa.Phi, *ssa.Range, *ssa.Slice, *ssa.UnOp:
		s.visitReferrers(n, maxInstrReached, lastBlockVisited)

	// These nodes don't have operands; they are Values, not Instructions.
	case *ssa.Const, *ssa.Global, *ssa.Lookup, *ssa.Parameter:
		s.visitReferrers(n, maxInstrReached, lastBlockVisited)

	// These nodes don't have referrers; they are Instructions, not Values.
	case *ssa.Go, *ssa.Store:
		s.visitOperands(n, maxInstrReached, lastBlockVisited, nil)

	// These nodes are both Instructions and Values, and have no special restrictions.
	case *ssa.Index, *ssa.IndexAddr, *ssa.MakeInterface, *ssa.Select, *ssa.TypeAssert:
		s.visitReferrers(n, maxInstrReached, lastBlockVisited)
		s.visitOperands(n, maxInstrReached, lastBlockVisited, nil)

	// FreeVars are handled by sourcesFromClosure.
	case *ssa.FreeVar:

	// These nodes cannot propagate taint.
	case *ssa.Builtin, *ssa.DebugRef, *ssa.Defer, *ssa.Function, *ssa.If, *ssa.Jump, *ssa.MakeClosure, *ssa.Next, *ssa.Panic, *ssa.Return, *ssa.RunDefers:

	default:
		fmt.Printf("unexpected node received: %T %v; please report this issue\n", n, n)
=======

		lastBlockVisited = instr.Block()
	}

	s.visit(n, mirCopy, lastBlockVisited)
}

func (s *Source) shouldNotVisit(n ssa.Node, maxInstrReached map[*ssa.BasicBlock]int, lastBlockVisited *ssa.BasicBlock, isReferrer bool) bool {
	if s.marked[n] {
		return true
	}

	// booleans can't meaningfully be tainted
	if isBoolean(n) {
		return true
	}

	if instr, ok := n.(ssa.Instruction); ok {
		instrIndex, ok := indexInBlock(instr)
		if !ok {
			return true
		}

		// If the referrer is in a different block from the one we last visited,
		// and it can't be reached from the block we are visiting, then stop visiting.
		if lastBlockVisited != nil && instr.Block() != lastBlockVisited && !s.canReach(lastBlockVisited, instr.Block()) {
			return true
		}

		// If this call's index is lower than the highest seen so far in its block,
		// then this call is "in the past". If this call is a referrer,
		// then we would be propagating taint backwards in time, so stop traversing.
		// (If the call is an operand, then it is being used as a value, so it does
		// not matter when the call occurred.)
		if _, ok := instr.(*ssa.Call); ok && instrIndex < maxInstrReached[instr.Block()] && isReferrer {
			return true
		}
>>>>>>> 449f50f0
	}

	return false
}

<<<<<<< HEAD
func (s *Source) visitReferrers(n ssa.Node, maxInstrReached map[*ssa.BasicBlock]int, lastBlockVisited *ssa.BasicBlock) {
	if n.Referrers() == nil {
		return
	}
	for _, r := range *n.Referrers() {
		s.dfs(r.(ssa.Node), maxInstrReached, lastBlockVisited, true)
	}
}

func (s *Source) visitOperands(n ssa.Node, maxInstrReached map[*ssa.BasicBlock]int, lastBlockVisited *ssa.BasicBlock, shouldSkip func(ssa.Value) bool) {
	for _, o := range n.Operands(nil) {
		if *o == nil || (shouldSkip != nil && shouldSkip(*o)) {
			continue
		}
=======
func (s *Source) visit(n ssa.Node, maxInstrReached map[*ssa.BasicBlock]int, lastBlockVisited *ssa.BasicBlock) {
	if s.node == n {
		s.visitReferrers(n, maxInstrReached, lastBlockVisited)
		return
	}

	switch t := n.(type) {
	case *ssa.Alloc:
		// An Alloc represents the allocation of space for a variable. If a Node is an Alloc,
		// and the thing being allocated is not an array, then either:
		// a) it is a Source value, in which case it will get its own traversal when sourcesFromBlocks
		//    finds this Alloc
		// b) it is not a Source value, in which case we should not visit it.
		// However, if the Alloc is an array, then that means the source that we are visiting from
		// is being placed into an array, slice or varags, so we do need to keep visiting.
		if _, isArray := utils.Dereference(t.Type()).(*types.Array); isArray {
			s.visitReferrers(n, maxInstrReached, lastBlockVisited)
		}

	case *ssa.Call:
		if callee := t.Call.StaticCallee(); callee != nil && s.config.IsSanitizer(utils.DecomposeFunction(callee)) {
			s.sanitizers = append(s.sanitizers, &sanitizer.Sanitizer{Call: t})
		}

		// This is to avoid attaching calls where the source is the receiver, ex:
		// core.Sinkf("Source id: %v", wrapper.Source.GetID())
		if recv := t.Call.Signature().Recv(); recv != nil && s.config.IsSourceType(utils.DecomposeType(utils.Dereference(recv.Type()))) {
			return
		}

		s.visitReferrers(n, maxInstrReached, lastBlockVisited)
		s.visitOperands(n, maxInstrReached, lastBlockVisited)

	case *ssa.FieldAddr:
		deref := utils.Dereference(t.X.Type())
		typPath, typName := utils.DecomposeType(deref)
		fieldName := utils.FieldName(t)
		if !s.config.IsSourceField(typPath, typName, fieldName) {
			return
		}
		s.visitReferrers(n, maxInstrReached, lastBlockVisited)
		s.visitOperands(n, maxInstrReached, lastBlockVisited)

	// Everything but the actual integer Index should be visited.
	case *ssa.Index:
		s.visitReferrers(n, maxInstrReached, lastBlockVisited)
		s.dfs(t.X.(ssa.Node), maxInstrReached, lastBlockVisited, false)

	// The actual integer Index should not be visited.
	// Everything but the actual integer Index should be visited.
	case *ssa.IndexAddr:
		s.visitReferrers(n, maxInstrReached, lastBlockVisited)
		s.dfs(t.X.(ssa.Node), maxInstrReached, lastBlockVisited, false)

	// Only the Map itself can be tainted by an Update.
	// The Key can't be tainted.
	// The Value can propagate taint to the Map, but not receive it.
	// MapUpdate has no referrers, it is only an Instruction, not a Value.
	case *ssa.MapUpdate:
		s.dfs(t.Map.(ssa.Node), maxInstrReached, lastBlockVisited, false)

	// The only Operand that can be tainted by a Send is the Chan.
	// The Value can propagate taint to the Chan, but not receive it.
	// Send has no referrers, it is only an Instruction, not a Value.
	case *ssa.Send:
		s.dfs(t.Chan.(ssa.Node), maxInstrReached, lastBlockVisited, false)

	// These nodes' operands should not be visited, because they can only receive
	// taint from their operands, not propagate taint to them.
	case *ssa.BinOp, *ssa.ChangeInterface, *ssa.ChangeType, *ssa.Convert, *ssa.Extract, *ssa.MakeChan, *ssa.MakeMap, *ssa.MakeSlice, *ssa.Phi, *ssa.Range, *ssa.Slice, *ssa.UnOp:
		s.visitReferrers(n, maxInstrReached, lastBlockVisited)

	// These nodes don't have operands; they are Values, not Instructions.
	case *ssa.Const, *ssa.FreeVar, *ssa.Global, *ssa.Lookup, *ssa.Parameter:
		s.visitReferrers(n, maxInstrReached, lastBlockVisited)

	// These nodes don't have referrers; they are Instructions, not Values.
	case *ssa.Go, *ssa.Store:
		s.visitOperands(n, maxInstrReached, lastBlockVisited)

	// These nodes are both Instructions and Values, and currently have no special restrictions.
	case *ssa.Field, *ssa.MakeInterface, *ssa.Select, *ssa.TypeAssert:
		s.visitReferrers(n, maxInstrReached, lastBlockVisited)
		s.visitOperands(n, maxInstrReached, lastBlockVisited)

	// These nodes cannot propagate taint.
	case *ssa.Builtin, *ssa.DebugRef, *ssa.Defer, *ssa.Function, *ssa.If, *ssa.Jump, *ssa.MakeClosure, *ssa.Next, *ssa.Panic, *ssa.Return, *ssa.RunDefers:

	default:
		fmt.Printf("unexpected node received: %T %v; please report this issue\n", n, n)
	}
}

func (s *Source) visitReferrers(n ssa.Node, maxInstrReached map[*ssa.BasicBlock]int, lastBlockVisited *ssa.BasicBlock) {
	if n.Referrers() == nil {
		return
	}
	for _, r := range *n.Referrers() {
		s.dfs(r.(ssa.Node), maxInstrReached, lastBlockVisited, true)
	}
}

func (s *Source) visitOperands(n ssa.Node, maxInstrReached map[*ssa.BasicBlock]int, lastBlockVisited *ssa.BasicBlock) {
	for _, o := range n.Operands(nil) {
		if *o == nil {
			continue
		}
>>>>>>> 449f50f0
		s.dfs((*o).(ssa.Node), maxInstrReached, lastBlockVisited, false)
	}
}

func (s *Source) canReach(start *ssa.BasicBlock, dest *ssa.BasicBlock) bool {
	if start.Dominates(dest) {
		return true
	}

	stack := stack([]*ssa.BasicBlock{start})
	seen := map[*ssa.BasicBlock]bool{start: true}
	for len(stack) > 0 {
		current := stack.pop()
		if current == dest {
			return true
		}
		for _, s := range current.Succs {
			if seen[s] {
				continue
			}
			seen[s] = true
			stack.push(s)
		}
	}
	return false
}

// compress removes the elements from the graph that are not required by the
// taint-propagation analysis. Concretely, only propagators, sanitizers and
// sinks should constitute the output. Since, we already know what the source
// is, it is also removed.
func (s *Source) compress() []ssa.Node {
	var compressed []ssa.Node
	for _, n := range s.preOrder {
		switch n.(type) {
		case *ssa.Call:
			compressed = append(compressed, n)
		}
	}

	return compressed
}

func (s *Source) RefersTo(n ssa.Node) bool {
	return s.HasPathTo(n)
}

// HasPathTo returns true when a Node is part of declaration-use graph.
func (s *Source) HasPathTo(n ssa.Node) bool {
	return s.marked[n]
}

// IsSanitizedAt returns true when the Source is sanitized by the supplied instruction.
func (s *Source) IsSanitizedAt(call ssa.Instruction) bool {
	for _, san := range s.sanitizers {
		if san.Dominates(call) {
			return true
		}
	}

	return false
}

// String implements Stringer interface.
func (s *Source) String() string {
	var b strings.Builder
	for _, n := range s.compress() {
		b.WriteString(fmt.Sprintf("%v ", n))
	}

	return b.String()
}

func identify(conf classifier, ssaInput *buildssa.SSA) map[*ssa.Function][]*Source {
	sourceMap := make(map[*ssa.Function][]*Source)

	for _, fn := range ssaInput.SrcFuncs {
		// no need to analyze the body of sinks, nor of excluded functions
		path, recv, name := utils.DecomposeFunction(fn)
		if conf.IsSink(path, recv, name) || conf.IsExcluded(path, recv, name) {
			continue
		}

		var sources []*Source
		sources = append(sources, sourcesFromParams(fn, conf)...)
		sources = append(sources, sourcesFromClosure(fn, conf)...)
		sources = append(sources, sourcesFromBlocks(fn, conf)...)

		if len(sources) > 0 {
			sourceMap[fn] = sources
		}
	}
	return sourceMap
}

func sourcesFromParams(fn *ssa.Function, conf classifier) []*Source {
	var sources []*Source
	for _, p := range fn.Params {
		if isSourceType(conf, p.Type()) {
			sources = append(sources, New(p, conf))
		}
	}
	return sources
}

func sourcesFromClosure(fn *ssa.Function, conf classifier) []*Source {
	var sources []*Source
	for _, p := range fn.FreeVars {
		switch t := p.Type().(type) {
		case *types.Pointer:
			// FreeVars (variables from a closure) appear as double-pointers
			// Hence, the need to dereference them recursively.
			if s, ok := utils.Dereference(t).(*types.Named); ok && conf.IsSourceType(utils.DecomposeType(s)) {
				sources = append(sources, New(p, conf))
			}
		}
	}
	return sources
}

// sourcesFromBlocks finds Source values created by instructions within a function's body.
func sourcesFromBlocks(fn *ssa.Function, conf classifier) []*Source {
	var sources []*Source
	for _, b := range fn.Blocks {
		if b == fn.Recover {
			continue
		}

		for _, instr := range b.Instrs {
			// This type switch is used to catch instructions that could produce sources.
			// All instructions that do not match one of the cases will hit the "default"
			// and they will not be examined any further.
			switch v := instr.(type) {
			// drop anything that doesn't match one of the following cases
			default:
				continue

			// source defined as a local variable or returned from a call
			case *ssa.Alloc, *ssa.Call:
				// Allocs and Calls are values
				if isProducedBySanitizer(v.(ssa.Value), conf) {
					continue
				}

			// An Extract is used to obtain a value from an instruction that returns multiple values.
			// If the Extract is used to get a Pointer, create a Source, otherwise the Source won't
			// have an Alloc and we'll miss it.
			case *ssa.Extract:
				t := v.Tuple.Type().(*types.Tuple).At(v.Index).Type()
				if _, ok := t.(*types.Pointer); ok && conf.IsSourceType(utils.DecomposeType(utils.Dereference(t))) {
					sources = append(sources, New(v, conf))
				}
				continue

			// source received from chan
			case *ssa.UnOp:
				// not a <-chan operation
				if v.Op != token.ARROW {
					continue
				}

			// source obtained through a field or an index operation
			case *ssa.Field, *ssa.FieldAddr, *ssa.Index, *ssa.IndexAddr, *ssa.Lookup:

			// source chan or map (arrays and slices have regular Allocs)
			case *ssa.MakeMap, *ssa.MakeChan:
			}

			// all of the instructions that the switch lets through are values as per ssa/doc.go
			if v := instr.(ssa.Value); isSourceType(conf, v.Type()) {
				sources = append(sources, New(v.(ssa.Node), conf))
			}
		}
	}
	return sources
}

func isBoolean(n ssa.Node) bool {
	if v, ok := n.(ssa.Value); ok {
		if basic, ok := v.Type().(*types.Basic); ok && basic.Info() == types.IsBoolean {
			return true
		}
	}
	return false
}

func isSourceType(c classifier, t types.Type) bool {
	deref := utils.Dereference(t)
	switch tt := deref.(type) {
	case *types.Named:
		return c.IsSourceType(utils.DecomposeType(tt)) || isSourceType(c, tt.Underlying())
	case *types.Array:
		return isSourceType(c, tt.Elem())
	case *types.Slice:
		return isSourceType(c, tt.Elem())
	case *types.Chan:
		return isSourceType(c, tt.Elem())
	case *types.Map:
		key := isSourceType(c, tt.Key())
		elem := isSourceType(c, tt.Elem())
		return key || elem
	case *types.Basic, *types.Struct, *types.Tuple, *types.Interface, *types.Signature:
		// These types do not currently represent possible source types
		return false
	case *types.Pointer:
		// This should be unreachable due to the dereference above
		return false
	default:
		// The above should be exhaustive.  Reaching this default case is an error.
		fmt.Printf("unexpected type received: %T %v; please report this issue\n", tt, tt)
		return false
	}
}

func isProducedBySanitizer(v ssa.Value, conf classifier) bool {
	for _, instr := range *v.Referrers() {
		store, ok := instr.(*ssa.Store)
		if !ok {
			continue
		}
		call, ok := store.Val.(*ssa.Call)
		if !ok {
			continue
		}
		if callee := call.Call.StaticCallee(); callee != nil && conf.IsSanitizer(utils.DecomposeFunction(callee)) {
			return true
		}
	}
	return false
}

// indexInBlock returns this instruction's index in its parent block.
func indexInBlock(target ssa.Instruction) (int, bool) {
	for i, instr := range target.Block().Instrs {
		if instr == target {
			return i, true
		}
	}
	// we can only hit this return if there is a bug in the ssa package
	// i.e. an instruction does not appear within its parent block
	return 0, false
}

type stack []*ssa.BasicBlock

func (s *stack) pop() *ssa.BasicBlock {
	if len(*s) == 0 {
		log.Println("tried to pop from empty stack")
	}
	popped := (*s)[len(*s)-1]
	*s = (*s)[:len(*s)-1]
	return popped
}

func (s *stack) push(b *ssa.BasicBlock) {
	*s = append(*s, b)
}<|MERGE_RESOLUTION|>--- conflicted
+++ resolved
@@ -84,19 +84,16 @@
 // While traversing the graph we also look for potential sanitizers of this Source.
 // If the Source passes through a sanitizer, dfs does not continue through that Node.
 func (s *Source) dfs(n ssa.Node, maxInstrReached map[*ssa.BasicBlock]int, lastBlockVisited *ssa.BasicBlock, isReferrer bool) {
-<<<<<<< HEAD
-	if s.marked[n] {
-		return
-	}
-	// booleans can't meaningfully be tainted
-	if isBoolean(n) {
-=======
 	if s.shouldNotVisit(n, maxInstrReached, lastBlockVisited, isReferrer) {
->>>>>>> 449f50f0
 		return
 	}
 	s.preOrder = append(s.preOrder, n)
 	s.marked[n] = true
+
+	mirCopy := map[*ssa.BasicBlock]int{}
+	for m, i := range maxInstrReached {
+		mirCopy[m] = i
+	}
 
 	if instr, ok := n.(ssa.Instruction); ok {
 		instrIndex, ok := indexInBlock(instr)
@@ -104,10 +101,36 @@
 			return
 		}
 
+		if mirCopy[instr.Block()] < instrIndex {
+			mirCopy[instr.Block()] = instrIndex
+		}
+
+		lastBlockVisited = instr.Block()
+	}
+
+	s.visit(n, mirCopy, lastBlockVisited)
+}
+
+func (s *Source) shouldNotVisit(n ssa.Node, maxInstrReached map[*ssa.BasicBlock]int, lastBlockVisited *ssa.BasicBlock, isReferrer bool) bool {
+	if s.marked[n] {
+		return true
+	}
+
+	// booleans can't meaningfully be tainted
+	if isBoolean(n) {
+		return true
+	}
+
+	if instr, ok := n.(ssa.Instruction); ok {
+		instrIndex, ok := indexInBlock(instr)
+		if !ok {
+			return true
+		}
+
 		// If the referrer is in a different block from the one we last visited,
 		// and it can't be reached from the block we are visiting, then stop visiting.
 		if lastBlockVisited != nil && instr.Block() != lastBlockVisited && !s.canReach(lastBlockVisited, instr.Block()) {
-			return
+			return true
 		}
 
 		// If this call's index is lower than the highest seen so far in its block,
@@ -116,33 +139,11 @@
 		// (If the call is an operand, then it is being used as a value, so it does
 		// not matter when the call occurred.)
 		if _, ok := instr.(*ssa.Call); ok && instrIndex < maxInstrReached[instr.Block()] && isReferrer {
-			return
-		}
-	}
-
-	mirCopy := map[*ssa.BasicBlock]int{}
-	for m, i := range maxInstrReached {
-		mirCopy[m] = i
-	}
-
-	if instr, ok := n.(ssa.Instruction); ok {
-		instrIndex, ok := indexInBlock(instr)
-		if !ok {
-			return
-		}
-
-		if mirCopy[instr.Block()] < instrIndex {
-			mirCopy[instr.Block()] = instrIndex
-		}
-<<<<<<< HEAD
-
-		lastBlockVisited = instr.Block()
-	}
-
-	s.preOrder = append(s.preOrder, n)
-	s.marked[n] = true
-
-	s.visit(n, mirCopy, lastBlockVisited)
+			return true
+		}
+	}
+
+	return false
 }
 
 func (s *Source) visit(n ssa.Node, maxInstrReached map[*ssa.BasicBlock]int, lastBlockVisited *ssa.BasicBlock) {
@@ -176,8 +177,8 @@
 		}
 
 		s.visitReferrers(n, maxInstrReached, lastBlockVisited)
-		s.visitOperands(n, maxInstrReached, lastBlockVisited, func(v ssa.Value) bool {
-			return !pointer.CanPoint(v.Type())
+		s.visitOperands(n, maxInstrReached, lastBlockVisited, func(n ssa.Value) bool {
+			return pointer.CanPoint(n.Type())
 		})
 
 	case *ssa.FieldAddr:
@@ -190,146 +191,6 @@
 		s.visitReferrers(n, maxInstrReached, lastBlockVisited)
 		s.visitOperands(n, maxInstrReached, lastBlockVisited, nil)
 
-	// Only the Map itself can be tainted by an Update.
-	// The Key can't be tainted.
-	// The Value can propagate taint to the Map, but not receive it.
-	case *ssa.MapUpdate:
-		s.dfs(t.Map.(ssa.Node), maxInstrReached, lastBlockVisited, false)
-
-	// The only Operand that can be tainted by a Send is the Chan.
-	// The Value can propagate taint to the Chan, but not receive it.
-	case *ssa.Send:
-		s.dfs(t.Chan.(ssa.Node), maxInstrReached, lastBlockVisited, false)
-
-	// These nodes' operands should not be visited, because they can only receive
-	// taint from their operands, not propagate taint to them.
-	case *ssa.BinOp, *ssa.ChangeInterface, *ssa.ChangeType, *ssa.Convert, *ssa.Extract, *ssa.Field, *ssa.MakeChan, *ssa.MakeMap, *ssa.MakeSlice, *ssa.Phi, *ssa.Range, *ssa.Slice, *ssa.UnOp:
-		s.visitReferrers(n, maxInstrReached, lastBlockVisited)
-
-	// These nodes don't have operands; they are Values, not Instructions.
-	case *ssa.Const, *ssa.Global, *ssa.Lookup, *ssa.Parameter:
-		s.visitReferrers(n, maxInstrReached, lastBlockVisited)
-
-	// These nodes don't have referrers; they are Instructions, not Values.
-	case *ssa.Go, *ssa.Store:
-		s.visitOperands(n, maxInstrReached, lastBlockVisited, nil)
-
-	// These nodes are both Instructions and Values, and have no special restrictions.
-	case *ssa.Index, *ssa.IndexAddr, *ssa.MakeInterface, *ssa.Select, *ssa.TypeAssert:
-		s.visitReferrers(n, maxInstrReached, lastBlockVisited)
-		s.visitOperands(n, maxInstrReached, lastBlockVisited, nil)
-
-	// FreeVars are handled by sourcesFromClosure.
-	case *ssa.FreeVar:
-
-	// These nodes cannot propagate taint.
-	case *ssa.Builtin, *ssa.DebugRef, *ssa.Defer, *ssa.Function, *ssa.If, *ssa.Jump, *ssa.MakeClosure, *ssa.Next, *ssa.Panic, *ssa.Return, *ssa.RunDefers:
-
-	default:
-		fmt.Printf("unexpected node received: %T %v; please report this issue\n", n, n)
-=======
-
-		lastBlockVisited = instr.Block()
-	}
-
-	s.visit(n, mirCopy, lastBlockVisited)
-}
-
-func (s *Source) shouldNotVisit(n ssa.Node, maxInstrReached map[*ssa.BasicBlock]int, lastBlockVisited *ssa.BasicBlock, isReferrer bool) bool {
-	if s.marked[n] {
-		return true
-	}
-
-	// booleans can't meaningfully be tainted
-	if isBoolean(n) {
-		return true
-	}
-
-	if instr, ok := n.(ssa.Instruction); ok {
-		instrIndex, ok := indexInBlock(instr)
-		if !ok {
-			return true
-		}
-
-		// If the referrer is in a different block from the one we last visited,
-		// and it can't be reached from the block we are visiting, then stop visiting.
-		if lastBlockVisited != nil && instr.Block() != lastBlockVisited && !s.canReach(lastBlockVisited, instr.Block()) {
-			return true
-		}
-
-		// If this call's index is lower than the highest seen so far in its block,
-		// then this call is "in the past". If this call is a referrer,
-		// then we would be propagating taint backwards in time, so stop traversing.
-		// (If the call is an operand, then it is being used as a value, so it does
-		// not matter when the call occurred.)
-		if _, ok := instr.(*ssa.Call); ok && instrIndex < maxInstrReached[instr.Block()] && isReferrer {
-			return true
-		}
->>>>>>> 449f50f0
-	}
-
-	return false
-}
-
-<<<<<<< HEAD
-func (s *Source) visitReferrers(n ssa.Node, maxInstrReached map[*ssa.BasicBlock]int, lastBlockVisited *ssa.BasicBlock) {
-	if n.Referrers() == nil {
-		return
-	}
-	for _, r := range *n.Referrers() {
-		s.dfs(r.(ssa.Node), maxInstrReached, lastBlockVisited, true)
-	}
-}
-
-func (s *Source) visitOperands(n ssa.Node, maxInstrReached map[*ssa.BasicBlock]int, lastBlockVisited *ssa.BasicBlock, shouldSkip func(ssa.Value) bool) {
-	for _, o := range n.Operands(nil) {
-		if *o == nil || (shouldSkip != nil && shouldSkip(*o)) {
-			continue
-		}
-=======
-func (s *Source) visit(n ssa.Node, maxInstrReached map[*ssa.BasicBlock]int, lastBlockVisited *ssa.BasicBlock) {
-	if s.node == n {
-		s.visitReferrers(n, maxInstrReached, lastBlockVisited)
-		return
-	}
-
-	switch t := n.(type) {
-	case *ssa.Alloc:
-		// An Alloc represents the allocation of space for a variable. If a Node is an Alloc,
-		// and the thing being allocated is not an array, then either:
-		// a) it is a Source value, in which case it will get its own traversal when sourcesFromBlocks
-		//    finds this Alloc
-		// b) it is not a Source value, in which case we should not visit it.
-		// However, if the Alloc is an array, then that means the source that we are visiting from
-		// is being placed into an array, slice or varags, so we do need to keep visiting.
-		if _, isArray := utils.Dereference(t.Type()).(*types.Array); isArray {
-			s.visitReferrers(n, maxInstrReached, lastBlockVisited)
-		}
-
-	case *ssa.Call:
-		if callee := t.Call.StaticCallee(); callee != nil && s.config.IsSanitizer(utils.DecomposeFunction(callee)) {
-			s.sanitizers = append(s.sanitizers, &sanitizer.Sanitizer{Call: t})
-		}
-
-		// This is to avoid attaching calls where the source is the receiver, ex:
-		// core.Sinkf("Source id: %v", wrapper.Source.GetID())
-		if recv := t.Call.Signature().Recv(); recv != nil && s.config.IsSourceType(utils.DecomposeType(utils.Dereference(recv.Type()))) {
-			return
-		}
-
-		s.visitReferrers(n, maxInstrReached, lastBlockVisited)
-		s.visitOperands(n, maxInstrReached, lastBlockVisited)
-
-	case *ssa.FieldAddr:
-		deref := utils.Dereference(t.X.Type())
-		typPath, typName := utils.DecomposeType(deref)
-		fieldName := utils.FieldName(t)
-		if !s.config.IsSourceField(typPath, typName, fieldName) {
-			return
-		}
-		s.visitReferrers(n, maxInstrReached, lastBlockVisited)
-		s.visitOperands(n, maxInstrReached, lastBlockVisited)
-
 	// Everything but the actual integer Index should be visited.
 	case *ssa.Index:
 		s.visitReferrers(n, maxInstrReached, lastBlockVisited)
@@ -365,12 +226,12 @@
 
 	// These nodes don't have referrers; they are Instructions, not Values.
 	case *ssa.Go, *ssa.Store:
-		s.visitOperands(n, maxInstrReached, lastBlockVisited)
+		s.visitOperands(n, maxInstrReached, lastBlockVisited, nil)
 
 	// These nodes are both Instructions and Values, and currently have no special restrictions.
 	case *ssa.Field, *ssa.MakeInterface, *ssa.Select, *ssa.TypeAssert:
 		s.visitReferrers(n, maxInstrReached, lastBlockVisited)
-		s.visitOperands(n, maxInstrReached, lastBlockVisited)
+		s.visitOperands(n, maxInstrReached, lastBlockVisited, nil)
 
 	// These nodes cannot propagate taint.
 	case *ssa.Builtin, *ssa.DebugRef, *ssa.Defer, *ssa.Function, *ssa.If, *ssa.Jump, *ssa.MakeClosure, *ssa.Next, *ssa.Panic, *ssa.Return, *ssa.RunDefers:
@@ -389,12 +250,11 @@
 	}
 }
 
-func (s *Source) visitOperands(n ssa.Node, maxInstrReached map[*ssa.BasicBlock]int, lastBlockVisited *ssa.BasicBlock) {
+func (s *Source) visitOperands(n ssa.Node, maxInstrReached map[*ssa.BasicBlock]int, lastBlockVisited *ssa.BasicBlock, shouldVisit func(ssa.Value) bool) {
 	for _, o := range n.Operands(nil) {
-		if *o == nil {
+		if *o == nil || shouldVisit != nil && !shouldVisit(*o) {
 			continue
 		}
->>>>>>> 449f50f0
 		s.dfs((*o).(ssa.Node), maxInstrReached, lastBlockVisited, false)
 	}
 }
