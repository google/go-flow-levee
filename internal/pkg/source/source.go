--- conflicted
+++ resolved
@@ -98,21 +98,15 @@
 	}
 }
 
-<<<<<<< HEAD
 func (a *Source) visitReferrers(n ssa.Node) {
 	referrers := a.referrersToVisit(n)
 
 	for _, r := range referrers {
-=======
-func (a *Source) visitReferrers(referrers *[]ssa.Instruction) {
-	for _, r := range *referrers {
 		// If the referrer is in a different block from the one we last visited,
 		// and it can't be reached from the block we are visiting, then stop visiting.
 		if rb := r.Block(); a.lastBlockVisited != nil && !a.canReach(a.lastBlockVisited, rb) {
 			continue
 		}
-
->>>>>>> 3e405508
 		if a.marked[r.(ssa.Node)] {
 			continue
 		}
@@ -166,25 +160,6 @@
 		referrers = append(referrers, r)
 	}
 	return referrers
-}
-
-func (a *Source) canReach(start *ssa.BasicBlock, dest *ssa.BasicBlock) bool {
-	stack := stack([]*ssa.BasicBlock{start})
-	seen := map[*ssa.BasicBlock]bool{start: true}
-	for len(stack) > 0 {
-		current := stack.pop()
-		if current == dest {
-			return true
-		}
-		for _, s := range current.Succs {
-			if seen[s] {
-				continue
-			}
-			seen[s] = true
-			stack.push(s)
-		}
-	}
-	return false
 }
 
 func (a *Source) canReach(start *ssa.BasicBlock, dest *ssa.BasicBlock) bool {
