--- conflicted
+++ resolved
@@ -44,22 +44,9 @@
 
 	sourceMap := identify(conf, ssaInput)
 
-<<<<<<< HEAD
-	if reporting {
-		for _, srcs := range sourceMap {
-			for _, s := range srcs {
-				report(pass, s.Pos())
-=======
 	for _, srcs := range sourceMap {
 		for _, s := range srcs {
-			// Extracts don't have a registered position in the source code,
-			// so we need to use the position of their related Tuple.
-			if e, ok := s.node.(*ssa.Extract); ok {
-				report(pass, e.Tuple.Pos())
-				continue
->>>>>>> 4212687f
-			}
-			report(pass, s.node.Pos())
+			report(pass, s.Pos())
 		}
 	}
 
