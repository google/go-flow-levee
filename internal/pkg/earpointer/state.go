--- conflicted
+++ resolved
@@ -403,11 +403,7 @@
 
 // FieldParents returns the parents of a field reference. Return nil if ref has no parent.
 // For example, return o for r if "o[x -> r]" is in partitions. This shall be
-<<<<<<< HEAD
 // called only after the partitions have been finalized.
-=======
-// called only after the partitions has been finalized.
->>>>>>> 8050e975
 func (p *Partitions) FieldParents(ref Reference) []Reference {
 	return p.revFields[ref]
 }
