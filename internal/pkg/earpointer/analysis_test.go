// Copyright 2021 Google LLC
//
// Licensed under the Apache License, Version 2.0 (the "License");
// you may not use this file except in compliance with the License.
// You may obtain a copy of the License at
//
// https://www.apache.org/licenses/LICENSE-2.0
//
// Unless required by applicable law or agreed to in writing, software
// distributed under the License is distributed on an "AS IS" BASIS,
// WITHOUT WARRANTIES OR CONDITIONS OF ANY KIND, either express or implied.
// See the License for the specific language governing permissions and
// limitations under the License.

package earpointer_test

import (
	"fmt"
	"sort"
	"strconv"
	"strings"
	"testing"

	"github.com/google/go-cmp/cmp"
	"github.com/google/go-flow-levee/internal/pkg/earpointer"
	"golang.org/x/tools/go/analysis"
	"golang.org/x/tools/go/analysis/passes/buildssa"
	"golang.org/x/tools/go/ssa"
)

// Compiles the code and then runs the EAR pointer analysis with a specific context K.
func runCodeWithContext(code string, contextK int) (*earpointer.Partitions, error) {
	pkg, err := buildSSA(code)
	if err != nil {
		return nil, fmt.Errorf("compilation failed: %s :\n %s", err, code)
	}
	// Synthesize an SSA input and an analysis pass.
	var srcFuncs []*ssa.Function
	for _, m := range pkg.Members {
		if f, ok := m.(*ssa.Function); ok {
			srcFuncs = append(srcFuncs, f)
		}
	}
	ssainput := buildssa.SSA{Pkg: pkg, SrcFuncs: srcFuncs}
	pass := analysis.Pass{ResultOf: map[*analysis.Analyzer]interface{}{buildssa.Analyzer: &ssainput}}
	earpointer.Analyzer.Flags.Set("useEAR", "true")
	earpointer.Analyzer.Flags.Set("contextK", strconv.Itoa(contextK))
	// Run the analysis.
	partitions, err := earpointer.Analyzer.Run(&pass)
	if err != nil {
		return nil, fmt.Errorf("analyzer run failed: %v", ssainput)
	}
	return partitions.(*earpointer.Partitions), nil
}

// A shortcut with context K=0.
func runCodeK0(code string) (*earpointer.Partitions, error) {
	return runCodeWithContext(code, 0)
}

// Concatenates the "members -> fields" map items into a string.
func concat(m map[string]string) string {
	var pstrs []string
	for k, v := range m {
		pstrs = append(pstrs, k+": "+v)
	}
	sort.Strings(pstrs)
	return strings.Join(pstrs, ", ")
}

func TestFieldAddr(t *testing.T) {
	code := `package p
	type T struct { x *int; y *int }
	func f(a *T, b *int) {
		a.x = b
	}
	`
	/*
		func f(a *T, b *int):
		0:                               entry P:0 S:0
		t0 = &a.x [#0]                   **int
		*t0 = b
		return
	*/
	state, err := runCodeK0(code)
	if err != nil {
		t.Fatal(err)
	}
	want := concat(map[string]string{
		"{f.a}":  "--> *f.a",
		"{*f.a}": "[x->f.t0]",
		"{f.t0}": "--> f.b",
		"{f.b}":  "[]",
	})
	if diff := cmp.Diff(want, state.String()); diff != "" {
		t.Errorf("diff (-want +got):\n%s", diff)
	}
}

func TestFieldAddr2(t *testing.T) {
	code := `package p
	type T struct { x *int; y *int }
	func f(a *T, b, c *int) {
		a.x = b
		a.x = c
	}
	`
	/*
		func f(a *T, b *int, c *int):
		0:                                                entry P:0 S:0
			t0 = &a.x [#0]                                **int
			*t0 = b
			t1 = &a.x [#0]                                **int
			*t1 = c
			return
	*/
	state, err := runCodeK0(code)
	if err != nil {
		t.Fatal(err)
	}
	want := concat(map[string]string{
		"{f.a}":       "--> *f.a",
		"{*f.a}":      "[x->f.t1]",
		"{f.t0,f.t1}": "--> f.c",
		"{f.b,f.c}":   "[]",
	})
	if diff := cmp.Diff(want, state.String()); diff != "" {
		t.Errorf("diff (-want +got):\n%s", diff)
	}
}

func TestField(t *testing.T) {
	code := `package p
	type T struct { x *int }
	func f(a *int) {
		_ = T{x: a}.x
	}
	`
	/*
		func f(a *int):
		0:                                  entry P:0 S:0
			t0 = local T (complit)          *T
			t1 = &t0.x [#0]                 **int
			*t1 = a
			t2 = *t0                        T
			t3 = t2.x [#0]                  *int
			return
	*/
	state, err := runCodeK0(code)
	if err != nil {
		t.Fatal(err)
	}
	// t2's field x points to t3
	want := concat(map[string]string{
		"{f.t0}":       "--> f.t2",
		"{*f.t0,f.t2}": "[x->f.t1]",
		"{f.t1}":       "--> f.t3",
		"{f.a,f.t3}":   "[]",
	})
	if diff := cmp.Diff(want, state.String()); diff != "" {
		t.Errorf("diff (-want +got):\n%s", diff)
	}
}

func TestEmbeddedField(t *testing.T) {
	code := `package p
	type T1 struct { }
	type T2 struct { t T1 }
	func f(i *int) {
		_ = T2{t: T1{}}.t
	}
	`
	/*
		func f(i *int):
		0:                                  entry P:0 S:0
			t0 = local T2 (complit)         *T2
			t1 = &t0.t [#0]                 *T1
			t2 = *t0                        T2
			t3 = t2.t [#0]                  T1
			return
	*/
	state, err := runCodeK0(code)
	if err != nil {
		t.Fatal(err)
	}
	// t3 is not unified with t2.t since they are structs.
	want := concat(map[string]string{
		"{f.i}":        "[]",
		"{*f.t0,f.t2}": "[t->f.t1]",
		"{f.t0}":       "--> f.t2",
		"{*f.t1,f.t3}": "[]",
		"{f.t1}":       "--> f.t3",
	})
	if diff := cmp.Diff(want, state.String()); diff != "" {
		t.Errorf("diff (-want +got):\n%s", diff)
	}
}

func TestStructCopy(t *testing.T) { // mainly for coverage test
	code := `package p
	type T1 struct { }
	type T2 struct { x *T1; y *int }
	func f(v1, v2 T2, i *T1, j *int) {
		v1.x = i
		v1.y = j
		v2.x = i
		v2 = v1
	}
	`
	/*
		func f(v1 T2, v2 T2, i *T1, j *int):
		0:                                   entry P:0 S:0
			t0 = local T2 (v1)               *T2
			*t0 = v1
			t1 = local T2 (v2)               *T2
			*t1 = v2
			t2 = &t0.x [#0]                  **T1
			*t2 = i
			t3 = &t0.y [#1]                  **int
			*t3 = j
			t4 = &t1.x [#0]                  **T1
			*t4 = i
			t5 = *t0                         T2
			*t1 = t5
			return
	*/
	state, err := runCodeK0(code)
	if err != nil {
		t.Fatal(err)
	}
	want := concat(map[string]string{
		"{f.i}":            "[]",
		"{f.j}":            "[]",
		"{f.t0}":           "--> f.t5",
		"{f.t1}":           "--> f.t5",
		"{f.t2,f.t4}":      "--> f.i",
		"{f.t3}":           "--> f.j",
		"{f.t5,f.v1,f.v2}": "[x->f.t4, y->f.t3]",
	})
	if got := state.String(); got != want {
		t.Errorf("got: %s\n want: %s\n", got, want)
	}
}

func TestEmbeddedFieldClone(t *testing.T) {
	code := `package p
	type T1 struct { x *int}
	type T2 struct { x T1 }
	func f(i T1, v1, v2 T2) {
		v2.x = i
		v1 = v2
	}
	`
	/*
		func f(i T1, v1 T2, v2 T2):
		0:                                                   entry P:0 S:0
			t0 = local T1 (i)                                *T1
			*t0 = i
			t1 = local T2 (v1)                               *T2
			*t1 = v1
			t2 = local T2 (v2)                               *T2
			*t2 = v2
			t3 = &t2.x [#0]                                  *T1
			t4 = *t0                                         T1
			*t3 = t4
			t5 = *t2                                         T2
			*t1 = t5
			return
	*/
	state, err := runCodeK0(code)
	if err != nil {
		t.Fatal(err)
	}
	want := concat(map[string]string{
		"{f.i,f.t4}":       "[]",
		"{f.t0}":           "--> f.t4",
		"{f.t1}":           "--> f.t5",
		"{f.t2}":           "--> f.t5",
		"{f.t3}":           "--> f.t4",
		"{f.t5,f.v1,f.v2}": "[x->f.t3]",
	})
	if diff := cmp.Diff(want, state.String()); diff != "" {
		t.Errorf("diff (-want +got):\n%s", diff)
	}
}

func TestIndexAddr(t *testing.T) {
	code := `package p
	func f(a, b []*int, i int) {
		a[1] = b[i]
	}
	`
	/*
		func f(a []*int, b []*int, i int):
		0:                       entry P:0 S:0
			t0 = &a[1:int]       **int
			t1 = &b[i]           **int
			t2 = *t1             *int
			*t0 = t2
			return
	*/
	state, err := runCodeK0(code)
	if err != nil {
		t.Fatal(err)
	}
	want := concat(map[string]string{
		"{f.a}":  "--> *f.a",
		"{*f.a}": "[1->f.t0, AnyField->f.t0]",
		"{f.b}":  "--> *f.b",
		"{*f.b}": "[AnyField->f.t1]",
		"{f.t0}": "--> f.t2",
		"{f.t1}": "--> f.t2",
		"{f.t2}": "[]",
	})
	if diff := cmp.Diff(want, state.String()); diff != "" {
		t.Errorf("diff (-want +got):\n%s", diff)
	}
}

func TestIndex(t *testing.T) {
	code := `package p
	func f(a *int) {
		_ = [10]*int{a}[0]
	}
	`
	/*
		func f(a *int):
		0:                                    entry P:0 S:0
			t0 = local [10]*int (complit)     *[10]*int
			t1 = &t0[0:int]                   **int
			*t1 = a
			t2 = *t0                          [10]*int
			t3 = t2[0:int]                    *int
			return
	*/
	state, err := runCodeK0(code)
	if err != nil {
		t.Fatal(err)
	}
	// t2's field 0 points to t3
	want := concat(map[string]string{
		"{f.a}":        "[]",
		"{f.t0}":       "--> f.t2",
		"{f.t1,f.t3}":  "--> f.a",
		"{*f.t0,f.t2}": "[0->f.t3, AnyField->f.t3]",
	})
	if diff := cmp.Diff(want, state.String()); diff != "" {
		t.Errorf("diff (-want +got):\n%s", diff)
	}
}

func TestPhi(t *testing.T) {
	code := `package p
	func f(a, b *int, i int) {
		c := a
		if i > 0 {
		    c = b
	    }
		print(c)

		d := 10  // non-pointer type
		if i > 0 {
		    d = i
	    }
		print(d)
	}
	`
	/*
		func f(a *int, b *int, i int):
		0:                                   entry P:0 S:2
			t0 = i > 0:int                   bool
			if t0 goto 1 else 2
		1:                                   if.then P:1 S:1
			jump 2
		2:                                   if.done P:2 S:0
			t1 = phi [0: a, 1: b] #c         *int
			t2 = print(t1)                   ()
		...
	*/
	state, err := runCodeK0(code)
	if err != nil {
		t.Fatal(err)
	}
	want := "{f.a,f.b,f.t1}: []"
	if diff := cmp.Diff(want, state.String()); diff != "" {
		t.Errorf("diff (-want +got):\n%s", diff)
	}
}

func TestStore(t *testing.T) {
	code := `package p
	type A struct { x *int; y *int }
	var z *int
	func f(a *A, b []*int) {
		a.x = z
		a.y = b[10]
	}
	`
	/*
		func f(a *A, b []*int):
		0:                            entry P:0 S:0
			t0 = &a.x [#0]            **int
			t1 = *z                   *int
			*t0 = t1
			t2 = &a.y [#1]            **int
			t3 = &b[10:int]           **int
			t4 = *t3                  *int
			*t2 = t4
			return
	*/
	state, err := runCodeK0(code)
	if err != nil {
		t.Fatal(err)
	}
	want := concat(map[string]string{
		"{f.a}":  "--> *f.a",
		"{*f.a}": "[x->f.t0, y->f.t2]",
		"{f.b}":  "--> *f.b",
		"{*f.b}": "[10->f.t3, AnyField->f.t3]",
		"{f.t0}": "--> f.t1",
		"{f.t1}": "[]",
		"{f.t2}": "--> f.t4",
		"{f.t3}": "--> f.t4",
		"{f.t4}": "[]",
		"{z}":    "--> f.t1",
	})
	if diff := cmp.Diff(want, state.String()); diff != "" {
		t.Errorf("diff (-want +got):\n%s", diff)
	}
}

func TestDereference(t *testing.T) {
	code := `package p
	var x *int
	func f(y, z **int) {
		x = *y
		*z = x
	}
	`
	/*
		func f(y **int, z **int):
		0:                                  entry P:0 S:0
			t0 = *y                         *int
			*x = t0
			t1 = *z                         *int
			*x = t1
			return
	*/
	state, err := runCodeK0(code)
	if err != nil {
		t.Fatal(err)
	}
	want := concat(map[string]string{
		"{f.t0,f.t1}": "[]",
		"{f.y}":       "--> f.t1",
		"{f.z}":       "--> f.t1",
		"{x}":         "--> f.t1",
	})
	if diff := cmp.Diff(want, state.String()); diff != "" {
		t.Errorf("diff (-want +got):\n%s", diff)
	}
}

func TestMapAccess(t *testing.T) {
	code := `package p
	type T struct { }
	var t *T
	func f(m map[int]*T, i int) {
		m[0] = t
		m[i] = m[1]
		_ = m[i]
	}
	`
	/*
		func f(m map[int]*T, i int):
		0:                        entry P:0 S:0
			t0 = *t               *T
			m[0:int] = t0
			t1 = m[1:int]         *T
			m[i] = t1
			t2 = m[i]             *T
			return
	*/
	state, err := runCodeK0(code)
	if err != nil {
		t.Fatal(err)
	}
	want := concat(map[string]string{
		"{f.m}":            "[0->f.t2, 1->f.t2, AnyField->f.t2]",
		"{f.t0,f.t1,f.t2}": "[]",
		"{t}":              "--> f.t2",
	})
	if diff := cmp.Diff(want, state.String()); diff != "" {
		t.Errorf("diff (-want +got):\n%s", diff)
	}
}

func TestLookUp(t *testing.T) {
	code := `package p
	func f(a map[int]**int) {
		v, ok := a[10]
		_ = *v
		_ = ok
	}
	`
	/*
		func f(a map[int]**int):
		0:                                      entry P:0 S:0
			t0 = a[10:int],ok                   (**int, bool)
			t1 = extract t0 #0                  **int
			t2 = extract t0 #1                  bool
			t3 = *t1                            *int
			return
	*/
	state, err := runCodeK0(code)
	if err != nil {
		t.Fatal(err)
	}
	want := concat(map[string]string{
		"{f.a}":  "[10->f.t1, AnyField->f.t1]",
		"{f.t1}": "--> f.t3",
		"{f.t3}": "[]",
	})
	if diff := cmp.Diff(want, state.String()); diff != "" {
		t.Errorf("diff (-want +got):\n%s", diff)
	}
}

func TestConvert(t *testing.T) {
	code := `package p
	func f(a []byte) {
		_ = (string)(a)
	}
	`
	state, err := runCodeK0(code)
	if err != nil {
		t.Fatal(err)
	}
	want := "{f.a,f.t0}: []"
	if diff := cmp.Diff(want, state.String()); diff != "" {
		t.Errorf("diff (-want +got):\n%s", diff)
	}
}

func TestTypeAssert(t *testing.T) {
	code := `package p
	func f(a interface{}) {
	b,_ := a.(*bool)
		_ = b
		_ = a.(*int)
	}
	`
	/*
		func f(a interface{}):
		0:                                    entry P:0 S:0
			t0 = typeassert,ok a.(*bool)      (value *bool, ok bool)
			t1 = extract t0 #0                *bool
			t2 = extract t0 #1                bool
			t3 = typeassert a.(*int)          *int
			return
	*/
	state, err := runCodeK0(code)
	if err != nil {
		t.Fatal(err)
	}
	want := "{f.a,f.t1,f.t3}: []"
	if diff := cmp.Diff(want, state.String()); diff != "" {
		t.Errorf("diff (-want +got):\n%s", diff)
	}
}

func TestChangeInterfaceOrType(t *testing.T) {
	code := `package p
	type I interface{ f() }
	type T1 struct {}
	type T2 struct {}
	func f(a I) interface{} {
		var t1 T1
		_ = (T2)(t1)
		return a
	}
	`
	/*
		func f(a I) interface{}:
		0:                                            entry P:0 S:0
			t0 = local T1 (t1)                        *T1
			t1 = *t0                                  T1
			t2 = changetype T2 <- T1 (t1)             T2
			t3 = changetype interface{} <- I (a)      interface{}
			return t3
	*/
	state, err := runCodeK0(code)
	if err != nil {
		t.Fatal(err)
	}
	want := concat(map[string]string{
		"{f.a,f.t3}":  "[]",
		"{f.t0}":      "--> f.t1",
		"{f.t1,f.t2}": "[]",
	})
	if diff := cmp.Diff(want, state.String()); diff != "" {
		t.Errorf("diff (-want +got):\n%s", diff)
	}
}

func TestBinOp(t *testing.T) {
	code := `package p
	func f(a, b string) {
		_ = a + b
	}
	`
	state, err := runCodeK0(code)
	if err != nil {
		t.Fatal(err)
	}
	want := "{f.a}: [], {f.b}: [], {f.t0}: [left->f.a, right->f.b]"
	if diff := cmp.Diff(want, state.String()); diff != "" {
		t.Errorf("diff (-want +got):\n%s", diff)
	}
}

func TestRange(t *testing.T) {
	code := `package p
	func f(a map[string]*int) {
		for i, v := range a {
			_ = i
			_ = v
		}
	}
	`
	/*
		func f(a map[string]*int):
		0:                                   entry P:0 S:1
			t0 = range a                     iter
			jump 1
		1:                                   rangeiter.loop P:2 S:2
			t1 = next t0                     (ok bool, k string, v *int)
			t2 = extract t1 #0               bool
			if t2 goto 2 else 3
		2:                                   rangeiter.body P:1 S:1
			t3 = extract t1 #1               string
			t4 = extract t1 #2               *int
			jump 1
		3:                                   rangeiter.done P:1 S:0
			return
	*/
	state, err := runCodeK0(code)
	if err != nil {
		t.Fatal(err)
	}
	want := "{f.a}: [AnyField->f.t4], {f.t3}: [], {f.t4}: []"
	if diff := cmp.Diff(want, state.String()); diff != "" {
		t.Errorf("diff (-want +got):\n%s", diff)
	}
}

func TestChannel(t *testing.T) {
	code := `package p
	func f(ch chan string, z string) {
		ch <- z   // Send v to channel ch.
		_ = <-ch  // Receive from ch.
	}
	`
	state, err := runCodeK0(code)
	if err != nil {
		t.Fatal(err)
	}
	want := "{f.ch}: [AnyField->f.t0], {f.t0,f.z}: []"
	if diff := cmp.Diff(want, state.String()); diff != "" {
		t.Errorf("diff (-want +got):\n%s", diff)
	}
}

func TestSelect(t *testing.T) {
	code := `package p
	func f(c1, c2 chan string, m1, m2 string) {
		select {
        case c1 <- m1:
			//
        case m := <- c2:
			print(m)
        case c1 <- m2:
			//
        }
	}
	`
	/*
		func f(c1 chan string, c2 chan string, m1 string, m2 string):
		0:                                                                entry P:0 S:2
			t0 = select blocking [c1<-m1, <-c2, c1<-m2] (index int, ok bool, string, string)
			t1 = extract t0 #0                                                  int
			t2 = t1 == 0:int                                                   bool
			if t2 goto 1 else 2
		1:                                               select.done P:4 S:0
			return
		2:                                               select.next P:1 S:2
			t3 = t1 == 1:int                                            bool
			if t3 goto 3 else 4
		3:                                               select.body P:1 S:1
			t4 = extract t0 #2                                        string
			t5 = print(t4)                                                ()
			jump 1
		4:                                               select.next P:1 S:2
			t6 = t1 == 2:int                                            bool
			if t6 goto 1 else 5
		5:                                               select.next P:1 S:2
			t7 = make interface{} <- string ("blocking select m...":string) interface{}
			panic t7
	*/
	state, err := runCodeK0(code)
	if err != nil {
		t.Fatal(err)
	}
	want := concat(map[string]string{
		"{f.c1}":      "[AnyField->f.m2]",
<<<<<<< HEAD
		"{f.c2}":      "[AnyField->f.t4]",
=======
		"{f.c2}":      "[]",
>>>>>>> 8050e975
		"{f.m1,f.m2}": "[]",
		"{f.t7}":      "[]",
		"{f.t4}":      "[]",
	})
	if diff := cmp.Diff(want, state.String()); diff != "" {
		t.Errorf("diff (-want +got):\n%s", diff)
	}
}

func TestSlice(t *testing.T) {
	code := `package p
	func f(s [6]int) {
		t1 := s[1:4]
		_ = t1[2:]
	}
	`
	/*
		func f(s [6]int):
		0:                                 entry P:0 S:0
			t0 = new [6]int (s)            *[6]int
			*t0 = s
			t1 = slice t0[1:int:4:int]     []int
			t2 = slice t1[2:int:]          []int
			return
	*/
	state, err := runCodeK0(code)
	if err != nil {
		t.Fatal(err)
	}
	want := "{f.s}: [], {f.t0,f.t1,f.t2}: --> f.s"
	if diff := cmp.Diff(want, state.String()); diff != "" {
		t.Errorf("diff (-want +got):\n%s", diff)
	}
}

func TestMakeInterface(t *testing.T) {
	code := `package p
	func f(s *int) interface{} {
		return s
	}
	`
	state, err := runCodeK0(code)
	if err != nil {
		t.Fatal(err)
	}
	want := "{f.s,f.t0}: []"
	if diff := cmp.Diff(want, state.String()); diff != "" {
		t.Errorf("diff (-want +got):\n%s", diff)
	}
}

func TestUnimplemented(t *testing.T) {
	code := `package p
	func f() {
		c1 := make(chan string)
		c2 := make(chan string)
		select {
	        case <-c1: { print("c1") }
	        case <-c2: { print("c2") }
		}

		panic("test")
	}
	`
	state, err := runCodeK0(code)
	if err != nil {
		t.Fatal(err)
	}
	want := "{f.t0}: [], {f.t1}: [], {f.t5}: [], {f.t9}: []"
	if diff := cmp.Diff(want, state.String()); diff != "" {
		t.Errorf("diff (-want +got):\n%s", diff)
	}
}

func TestSimpleCall(t *testing.T) {
	code := `package p
	func f(x *int, y *int) *int {
		return g(x, nil)
	}
	func g(a *int, b *int) *int {
		return a
	}
	`
	/*
		func f(x *int, y *int) *int:
		0:                                             entry P:0 S:0
			t0 = g(x, nil:*int)                        *int
			return t0

		func g(a *int, b *int) *int:
		0:                                             entry P:0 S:0
			return a
	*/
	state, err := runCodeK0(code)
	if err != nil {
		t.Fatal(err)
	}
	// f.x and g.a are unified due to argument passing;
	// f.t0 and g.a are unified due to g's return.
	want := "{f.t0,f.x,g.a}: [], {f.y}: [], {g.b}: []"
	if diff := cmp.Diff(want, state.String()); diff != "" {
		t.Errorf("diff (-want +got):\n%s", diff)
	}
}

func TestCallWithTupleReturn(t *testing.T) {
	code := `package p
	type T struct { }
	var x T
	func f(a *T) *T {
		t0,_ := g(a)
		return t0
	}
	func g(a *T) (*T,T) {
		return a, x
	}
	`
	/*
		func f(a *T) *T:
		0:                                               entry P:0 S:0
			t0 = g(a)                                    (*T, T)
			t1 = extract t0 #0                           *T
			t2 = extract t0 #1                           T
			return t1

		func g(a *T) (*T, T):
		0:                                               entry P:0 S:0
			t0 = *x                                      T
			return a, t0
	*/
	state, err := runCodeK0(code)
	if err != nil {
		t.Fatal(err)
	}
	// f.a and g.a are unified due to the call;
	// f.t1 and g.a are unified due to the return of this call.
	// Here (f.t1, f.t2) == f.t0 == (g.a, g.t0).
	// Note that g.t0 and f.t2 are unified due to an approximation.
	want := concat(map[string]string{
		"{f.t0}":         "[0->g.a, 1->g.t0]",
		"{f.a,f.t1,g.a}": "[]",
		"{f.t2,g.t0}":    "[]",
		"{x}":            "--> g.t0",
	})
	if diff := cmp.Diff(want, state.String()); diff != "" {
		t.Errorf("diff (-want +got):\n%s", diff)
	}
}

func TestClosureCall(t *testing.T) {
	code := `package p
	func f(i, j int) {
		g := func() (*int,*int, int) {
			return &i, &j, 10
		}
		_,_,_ = g()
	}
	`
	/*
		func f(i int, j int):
		0:                                               entry P:0 S:0
			t0 = new int (i)                             *int
			*t0 = i
			t1 = new int (j)                             *int
			*t1 = j
			t2 = make closure f$1 [t0, t1]               func() (*int, *int)
			t3 = t2()                                    (*int, *int)
			t4 = extract t3 #0                           *int
			t5 = extract t3 #1                           *int
			t6 = extract t3 #2                           int
			return
	*/
	state, err := runCodeK0(code)
	if err != nil {
		t.Fatal(err)
	}
	// Free variable f$1.i is unified with f.t0 due to argument passing,
	// and with f.t4 due to the return of the closure function.
	want := concat(map[string]string{
		"{f$1.i,f.t0,f.t4}": "[]",
		"{f$1.j,f.t1,f.t5}": "[]",
		"{f.t2}":            "[]",
		"{f.t3}":            "[0->f.t0, 1->f.t1]",
	})
	if diff := cmp.Diff(want, state.String()); diff != "" {
		t.Errorf("diff (-want +got):\n%s", diff)
	}
}

func TestRecursiveCall(t *testing.T) {
	code := `package p
	func f(i int, y *int) *int {
		if i > 10 {
			y = nil
		}
		return f(i-1, y)
	}
	`
	/*
		func f(i int, y *int) *int:
		0:                                       entry P:0 S:2
			t0 = i > 10:int                      bool
			if t0 goto 1 else 2
		1:                                       if.then P:1 S:1
			jump 2
		2:                                       if.done P:2 S:0
			t1 = phi [0: y, 1: nil:*int] #y      *int
			t2 = i - 1:int                       int
			t3 = f(t2, t1)                       *int
			return t3
	*/
	state, err := runCodeK0(code)
	if err != nil {
		t.Fatal(err)
	}
	want := "{f.t1,f.y}: [], {f.t3}: []"
	if diff := cmp.Diff(want, state.String()); diff != "" {
		t.Errorf("diff (-want +got):\n%s", diff)
	}
}

func TestMethod(t *testing.T) {
	code := `package p
	type A struct {}
	func (a A) g(x *int) *int {
		return x
	}
	func f(x *int, a *A) *int {
		return a.g(x)
	}
	`
	/*
		func (a A) g(x *int) *int:
			0:                                          entry P:0 S:0
				t0 = local A (a)                        *A
				*t0 = a
				return x
		func (a *t.A) g(x *int) *int:
		0:                                              entry P:0 S:0
			t0 = ssa:wrapnilchk(a, "t.A":string, "g":string)
			t1 = *t0                                    t.A
			t2 = (t.A).g(t1, x)                         *int
			return t2

		func f(x *int, a *A) *int:
			0:                                          entry P:0 S:0
				t0 = *a                                 A
				t1 = (A).g(t0, x)                       *int
				return t1
	*/
	state, err := runCodeK0(code)
	if err != nil {
		t.Fatal(err)
	}
	// f.t1, f.x and g.x are unified due to calling g().
	// Note g.a is a struct receiver that won't be unified.
	want := concat(map[string]string{
		"{f.a}":                           "--> A:g.a",
		"{*A:g.t2,*A:g.x,A:g.x,f.t1,f.x}": "[]",
		"{*A:g.a}":                        "[]",
		"{A:g.t0}":                        "--> A:g.a",
		"{*A:g.t0}":                       "--> A:g.a",
		"{*A:g.t1,A:g.a,f.t0}":            "[]",
	})
	if diff := cmp.Diff(want, state.String()); diff != "" {
		t.Errorf("diff (-want +got):\n%s", diff)
	}
}

func TestGoDefer(t *testing.T) {
	code := `package p
	func g(i *int) {
		go func() {
			print(*i)
		}()
		defer func(k *int) {
			print(*k)
		}(i)
	}
	`
	/*
		func g(i *int):
		0:                                       entry P:0 S:0
			t0 = new *int (i)                    **int
			*t0 = i
			t1 = make closure g$1 [t0]           func()
			go t1()
			t2 = *t0                             *int
			defer g$2(t2)
			rundefers
			return
		1:                                       recover P:0 S:0
			return
	*/
	state, err := runCodeK0(code)
	if err != nil {
		t.Fatal(err)
	}
	// Free variable g$1.i is unified with g.t0 due to closure binding;
	// Arguments g$2.k and g.i are unified due to the defer call.
	want := concat(map[string]string{
		"{g$1.i,g.t0}":            "--> g.t2",
		"{g$1.t0,g$2.k,g.i,g.t2}": "[]",
		"{g.t1}":                  "[]",
	})
	if diff := cmp.Diff(want, state.String()); diff != "" {
		t.Errorf("diff (-want +got):\n%s", diff)
	}
}

func TestCallBuiltin(t *testing.T) {
	code := `package p
	func f(s []*int, x *int, d1 []*int) {
		d2 := append(s, x)
		copy(d1, s)
		print(d1, d2)
	}
	`
	/*
		func f(s []*int, x *int, d1 []*int):
		0:                                             entry P:0 S:0
			t0 = new [1]*int (varargs)                 *[1]*int
			t1 = &t0[0:int]                            **int
			*t1 = x
			t2 = slice t0[:]                           []*int
			t3 = append(s, t2...)                      []*int
			t4 = copy(d1, s)                           int
			t5 = print(d1, t3)                         ()
			return
	*/
	state, err := runCodeK0(code)
	if err != nil {
		t.Fatal(err)
	}
	// f.s and f.d1 are separate due to the "copy".
	// f.d1 contains a field pointing at f.x due to the "copy".
	// f.s, f.t2 and f.r3 ("d2") are unified due to the "append".
	want := concat(map[string]string{
		"{f.d1}":               "--> *f.t0",
		"{*f.t0,f.d1[.]}":      "[0->f.t1, AnyField->f.t1]",
		"{f.s,f.t0,f.t2,f.t3}": "--> *f.t0",
		"{f.t1}":               "--> f.x",
		"{f.x}":                "[]",
	})
	if diff := cmp.Diff(want, state.String()); diff != "" {
		t.Errorf("diff (-want +got):\n%s", diff)
	}
}

func TestKnownCall(t *testing.T) {
	code := `package p
	import (
		"fmt"
		"os"
	)
	func f(x string) {
		_ = fmt.Sprintf(x)
		fmt.Fprintf(os.Stderr, x)
	}
	`
	/*
		func f(x string):
		0:                                                   entry P:0 S:0
			t0 = fmt.Sprintf(x, nil:[]interface{}...)        string
			t1 = *os.Stderr                                  *os.File
			t2 = make io.Writer <- *os.File (t1)             io.Writer
			t3 = fmt.Fprintf(t2, x, nil:[]interface{}...)   (n int, err error)
			return
	*/
	state, err := runCodeK0(code)
	if err != nil {
		t.Fatal(err)
	}
	// f.x is pointed by a field of f.t0,
	// and by a field of f.t1 (i.e. os.Stderr).
	want := concat(map[string]string{
		"{Stderr}":    "--> f.t1",
		"{f.t0}":      "[1->f.x]",
		"{f.t1,f.t2}": "[2->f.x]",
		"{f.t3}":      "[]",
		"{f.x}":       "[]",
	})
	// Exclude the references in packages "fmt" and "os".
	if !strings.Contains(state.String(), want) {
		t.Errorf("want:\n%s", want)
	}
}

func TestVariadicCall(t *testing.T) {
	code := `package p
	func g(ks ...*int) *int {
		return ks[0]
	}
	func f(a *int, b *int) *int {
		return g(a, b)
	}
	`
	/*
		func f(a *int, b *int) *int:
		0:                                                     entry P:0 S:0
			t0 = new [2]*int (varargs)                         *[2]*int
			t1 = &t0[0:int]                                    **int
			*t1 = a
			t2 = &t0[1:int]                                    **int
			*t2 = b
			t3 = slice t0[:]                                   []*int
			t4 = g(t3...)                                      *int
			return t4

		func g(ks ...*int) *int:
		0:                                                     entry P:0 S:0
			t0 = &ks[0:int]                                    **int
			t1 = *t0                                           *int
			return t1
	*/
	state, err := runCodeK0(code)
	if err != nil {
		t.Fatal(err)
	}
	// Handle the non-determinism when choosing the representative during unifying.
	// The representative of {*f.t0,*g.ks} may be *f.t0 or *g.ks.
	want1 := concat(map[string]string{
		"{f.a,f.b,f.t4,g.t1}": "[]",
		"{*f.t0,*g.ks}":       "[0->g.t0, 1->g.t0, AnyField->g.t0]",
		"{f.t0,f.t3,g.ks}":    "--> *f.t0", // non-determinism
		"{f.t1,f.t2,g.t0}":    "--> f.t4",
	})
	want2 := concat(map[string]string{
		"{f.a,f.b,f.t4,g.t1}": "[]",
		"{*f.t0,*g.ks}":       "[0->g.t0, 1->g.t0, AnyField->g.t0]",
		"{f.t0,f.t3,g.ks}":    "--> *g.ks", // non-determinism
		"{f.t1,f.t2,g.t0}":    "--> f.t4",
	})
	diff1 := cmp.Diff(want1, state.String())
	diff2 := cmp.Diff(want2, state.String())
	if diff1 != "" && diff2 != "" {
		t.Errorf("diff (-want +got):\n%s", diff1+diff2)
	}
}

func TestMethodInvoke(t *testing.T) {
	code := `package p
	type T1 struct {}
	func (*T1) f(x *int) {}

	type T2 struct {
		T1
	}
	func g(x2 *T2, x *int) {
		x2.f(x)
	}
	`
	/*
		func (arg0 (T1) f(x *int):
		0:                                          entry P:0 S:0
				return

		func (arg0 *t.T2) f(x *int):
		0:                                          entry P:0 S:0
			t0 = &arg0.T1 [#0]                      *t.T1
			t1 = (*t.T1).f(t0, x)                   ()
			return

		func g(x2 *T2, x *int):
		0:                                      	entry P:0 S:0
			t0 = &x2.T1 [#0]                        *T1
			t1 = (*T1).f(t0, x)                     ()
			return
	*/
	state, err := runCodeK0(code)
	if err != nil {
		t.Fatal(err)
	}
	// *T1.f.x and g.x are unified due to calling f().
	// There are two separate f.arg0s w.r.t. T1.f and T2.f respectively.
	// Note that in "**T2", the first "*" is the synthesized ValueOf operator,
	// and "*T2" is the receiver type.
	want := concat(map[string]string{
		"{**T2:f.arg0}":              "[T1->*T1:f.arg0]",
		"{*T1:f.arg0,*T2:f.t0,g.t0}": "[]",
		"{*T1:f.x,*T2:f.x,g.x}":      "[]",
		"{*T2:f.arg0}":               "--> **T2:f.arg0",
		"{*g.x2}":                    "[T1->*T1:f.arg0]",
		"{g.x2}":                     "--> *g.x2",
	})
	if got := state.String(); got != want {
		t.Errorf("\n  got: %s\n want: %s", got, want)
	}
}

func TestMethodCallContextSensitive(t *testing.T) {
	code := `package p
	type A struct {}
	func f(x *int) *int {
		var a A
		return a.g(x)
	}
	func (a *A) g(x *int) *int {
		return x
	}
	`
	/*
		func f(x *int) *int:
		0:                                               entry P:0 S:0
			t0 = new A (a)                               *A
			t1 = (*A).g(t0, x)                           *int
			return t1
	*/
	state, err := runCodeWithContext(code, 1)
	if err != nil {
		t.Fatal(err)
	}
	want := concat(map[string]string{
		"{[(*A).g(t0, x)]*A:g.a,f.t0}":     "[]",
		"{[(*A).g(t0, x)]*A:g.x,f.t1,f.x}": "[]",
	})
	if diff := cmp.Diff(want, state.String()); diff != "" {
		t.Errorf("diff (-want +got):\n%s", diff)
	}
}

func TestCallContextSensitive(t *testing.T) {
	code := `package p
	func f(x, y *int, i int) *int {
		if i > 0 {
			return g(x)
		}
		return g(y)
	}
	func g(a *int) *int {
		return a
	}
	`
	/*
		func f(x *int, y *int, i int) *int:
		0:                                           entry P:0 S:2
			t0 = i > 0:int                           bool
			if t0 goto 1 else 2
		1:                                           if.then P:1 S:0
			t1 = g(x)                                *int
			return t1
		2:                                           if.done P:1 S:0
			t2 = g(y)                                *int
			return t2
	*/
	state, err := runCodeWithContext(code, 1)
	if err != nil {
		t.Fatal(err)
	}
	// g() is called at two call sites. f.x and f.y won't be unified.
	want := concat(map[string]string{
		"{[g(x)]g.a,f.t1,f.x}": "[]",
		"{[g(y)]g.a,f.t2,f.y}": "[]",
	})
	if diff := cmp.Diff(want, state.String()); diff != "" {
		t.Errorf("diff (-want +got):\n%s", diff)
	}
}

func TestEmbeddedCallContextSensitive(t *testing.T) {
	code := `package p
	func f(x, y *int) {
		g(x)
		g(y)
	}
	func g(a *int) {
		h(a)
	}
	func h(b *int) { }
	`
	/*
		func f(x *int, y *int):
		0:                                           entry P:0 S:0
			t0 = g(x)                                ()
			t1 = g(y)                                ()
			return

		func g(a *int):
		0:                                           entry P:0 S:0
			t0 = h(a)                                ()
			return
	*/
	state, err := runCodeWithContext(code, 1)
	if err != nil {
		t.Fatal(err)
	}
	// When K=1, h.b will be unified with g.a regardless of the context of g.a.
	want := concat(map[string]string{
		"{[g(x)]g.a,[g(y)]g.a,[h(a)]h.b,f.x,f.y}": "[]",
	})
	if diff := cmp.Diff(want, state.String()); diff != "" {
		t.Errorf("diff (-want +got):\n%s", diff)
	}

	state, _ = runCodeWithContext(code, 2)
	// When K=2, g(x)'s calling h(a) is distinguished from g(y)'s calling h(a),
	// i.e. h(a) is called in two different contexts: [g(x); h(a)] and [g(y); h(a)].
	want = concat(map[string]string{
		"{[g(x); h(a)]h.b,[g(x)]g.a,f.x}": "[]",
		"{[g(y); h(a)]h.b,[g(y)]g.a,f.y}": "[]",
	})
	//	g() is called at two call sites.
	if diff := cmp.Diff(want, state.String()); diff != "" {
		t.Errorf("diff (-want +got):\n%s", diff)
	}
}

func TestCallReturnContextSensitive(t *testing.T) {
	code := `package p
	func f(x, y, z *int) *int {
		g(x)
		h(y)
		return g(z)
	}
	func g(a *int) *int {
		return h(a)
	}
	func h(b *int) *int {
		return b
	}
	`
	/*
		func f(x *int, y *int, z *int) *int:
		0:                                                                entry P:0 S:0
			t0 = g(x)                                                          *int
			t1 = h(y)                                                          *int
			t2 = g(z)                                                          *int
			return t2

		func g(a *int) *int:
		0:                                                                entry P:0 S:0
			t0 = h(a)                                                          *int
			return t0
	*/
	state, err := runCodeWithContext(code, 1)
	if err != nil {
		t.Fatal(err)
	}
	// When K=1, h.b will be unified with g.a regardless of the context of g.a,
	// which also resulting in the unfications of f.x, f.y and f.z.
	want := concat(map[string]string{
		"{[g(x)]g.a,[g(x)]g.t0,[g(z)]g.a,[g(z)]g.t0,[h(a)]h.b,f.t0,f.t2,f.x,f.z}": "[]",
		"{[h(y)]h.b,f.t1,f.y}": "[]",
	})
	if diff := cmp.Diff(want, state.String()); diff != "" {
		t.Errorf("diff (-want +got):\n%s", diff)
	}

	state, _ = runCodeWithContext(code, 2)
	// When K=2, less unifications are performed. Now the two calls to h(b) are separate.
	want = concat(map[string]string{
		"{[g(x); h(a)]h.b,[g(x)]g.a,[g(x)]g.t0,f.t0,f.x}": "[]",
		"{[g(z); h(a)]h.b,[g(z)]g.a,[g(z)]g.t0,f.t2,f.z}": "[]",
		"{[h(y)]h.b,f.t1,f.y}":                            "[]",
	})
	if diff := cmp.Diff(want, state.String()); diff != "" {
		t.Errorf("diff (-want +got):\n%s", diff)
	}
}<|MERGE_RESOLUTION|>--- conflicted
+++ resolved
@@ -713,11 +713,7 @@
 	}
 	want := concat(map[string]string{
 		"{f.c1}":      "[AnyField->f.m2]",
-<<<<<<< HEAD
 		"{f.c2}":      "[AnyField->f.t4]",
-=======
-		"{f.c2}":      "[]",
->>>>>>> 8050e975
 		"{f.m1,f.m2}": "[]",
 		"{f.t7}":      "[]",
 		"{f.t4}":      "[]",
