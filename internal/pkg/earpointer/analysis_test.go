--- conflicted
+++ resolved
@@ -21,8 +21,6 @@
 	"strings"
 	"testing"
 
-	"strconv"
-
 	"github.com/google/go-cmp/cmp"
 	"github.com/google/go-flow-levee/internal/pkg/earpointer"
 	"golang.org/x/tools/go/analysis"
@@ -55,11 +53,7 @@
 }
 
 // A shortcut with context K=0.
-<<<<<<< HEAD
 func runCodeK0(code string) (*earpointer.Partitions, error) {
-=======
-func runCode(code string) (*earpointer.Partitions, error) {
->>>>>>> 696961ca
 	return runCodeWithContext(code, 0)
 }
 
@@ -1195,16 +1189,11 @@
 	if err != nil {
 		t.Fatal(err)
 	}
-<<<<<<< HEAD
 	// g() is called at two call sites. f.x and f.y won't be unified.
-=======
-	// g() in called at the call site "g(x, nil:*int)"
->>>>>>> 696961ca
 	want := concat(map[string]string{
 		"{[g(x)]g.a,f.t1,f.x}": "[]",
 		"{[g(y)]g.a,f.t2,f.y}": "[]",
 	})
-<<<<<<< HEAD
 	if diff := cmp.Diff(want, state.String()); diff != "" {
 		t.Errorf("diff (-want +got):\n%s", diff)
 	}
@@ -1245,22 +1234,19 @@
 		t.Errorf("diff (-want +got):\n%s", diff)
 	}
 
-	state, err = runCodeWithContext(code, 2)
+	state, _ = runCodeWithContext(code, 2)
 	// When K=2, g(x)'s calling h(a) is distinguished from g(y)'s calling h(a),
 	// i.e. h(a) is called in two different contexts: [g(x); h(a)] and [g(y); h(a)].
 	want = concat(map[string]string{
 		"{[g(x); h(a)]h.b,[g(x)]g.a,f.x}": "[]",
 		"{[g(y); h(a)]h.b,[g(y)]g.a,f.y}": "[]",
 	})
-=======
->>>>>>> 696961ca
 	//	g() is called at two call sites.
 	if diff := cmp.Diff(want, state.String()); diff != "" {
 		t.Errorf("diff (-want +got):\n%s", diff)
 	}
 }
 
-<<<<<<< HEAD
 func TestCallReturnContextSensitive(t *testing.T) {
 	code := `package p
 	func f(x, y, z *int) *int {
@@ -1273,25 +1259,10 @@
 	}
 	func h(b *int) *int {
 		return b
-=======
-func TestEmbeddedCallContextSensitive(t *testing.T) {
-	code := `package p
-	func f(x, y, z *int) *int {
-		g(x, y)
-		return g(y, z)
-	}
-	func g(x *int, y *int) *int {
-		h(x)
-		return h(y)
-	}
-	func h(a *int) *int {
-		return a
->>>>>>> 696961ca
 	}
 	`
 	/*
 		func f(x *int, y *int, z *int) *int:
-<<<<<<< HEAD
 		0:                                                                entry P:0 S:0
 			t0 = g(x)                                                          *int
 			t1 = h(y)                                                          *int
@@ -1302,24 +1273,11 @@
 		0:                                                                entry P:0 S:0
 			t0 = h(a)                                                          *int
 			return t0
-=======
-		0:                                                entry P:0 S:0
-			t0 = g(x, y)                                  *int
-			t1 = g(y, z)                                  *int
-			return t1
-
-		func g(x *int, y *int) *int:
-		0:                                               entry P:0 S:0
-			t0 = h(x)                                    *int
-			t1 = h(y)                                    *int
-			return t1
->>>>>>> 696961ca
 	*/
 	state, err := runCodeWithContext(code, 1)
 	if err != nil {
 		t.Fatal(err)
 	}
-<<<<<<< HEAD
 	// When K=1, h.b will be unified with g.a regardless of the context of g.a,
 	// which also resulting in the unfications of f.x, f.y and f.z.
 	want := concat(map[string]string{
@@ -1330,27 +1288,13 @@
 		t.Errorf("diff (-want +got):\n%s", diff)
 	}
 
-	state, err = runCodeWithContext(code, 2)
+	state, _ = runCodeWithContext(code, 2)
 	// When K=2, less unifications are performed. Now the two calls to h(b) are separate.
 	want = concat(map[string]string{
 		"{[g(x); h(a)]h.b,[g(x)]g.a,[g(x)]g.t0,f.t0,f.x}": "[]",
 		"{[g(z); h(a)]h.b,[g(z)]g.a,[g(z)]g.t0,f.t2,f.z}": "[]",
 		"{[h(y)]h.b,f.t1,f.y}":                            "[]",
-=======
-	// There are 4 call sites: "h(x)", "h(y)", "g(x, y)", and "g(y, z)".
-	want := concat(map[string]string{
-		"{[g(x, y)]g.t0}":                 "[]",
-		"{[g(x, y)]g.t1,f.t0}":            "[]",
-		"{[g(x, y)]g.x,f.x}":              "[]",
-		"{[g(x, y)]g.y,[g(y, z)]g.x,f.y}": "[]",
-		"{[g(y, z)]g.t0}":                 "[]",
-		"{[g(y, z)]g.t1,f.t1}":            "[]",
-		"{[g(y, z)]g.y,f.z}":              "[]",
-		"{[h(x)]h.a}":                     "[]",
-		"{[h(y)]h.a}":                     "[]",
->>>>>>> 696961ca
-	})
-	//	g() is called at two call sites.
+	})
 	if diff := cmp.Diff(want, state.String()); diff != "" {
 		t.Errorf("diff (-want +got):\n%s", diff)
 	}
