--- conflicted
+++ resolved
@@ -21,6 +21,7 @@
 	"golang.org/x/tools/go/analysis"
 	"golang.org/x/tools/go/analysis/analysistest"
 	"golang.org/x/tools/go/analysis/passes/buildssa"
+	"golang.org/x/tools/go/ssa"
 )
 
 var testAnalyzer = &analysis.Analyzer{
@@ -42,6 +43,13 @@
 		if conf.IsSinkFunction(f) {
 			pass.Reportf(f.Pos(), "sink")
 		}
+		for _, b := range f.Blocks {
+			for _, i := range b.Instrs {
+				if c, ok := i.(*ssa.Call); ok && conf.IsSink(c) {
+					pass.Reportf(i.Pos(), "sink call")
+				}
+			}
+		}
 	}
 
 	return nil, nil
@@ -52,12 +60,8 @@
 	if err := FlagSet.Set("config", filepath.Join(testdata, "test-config.json")); err != nil {
 		t.Fatal(err)
 	}
-<<<<<<< HEAD
 	for _, p := range []string{"core", "notcore", "crosspkg"} {
 		analysistest.Run(t, testdata, testAnalyzer, filepath.Join(testdata, "src/example.com", p))
-=======
-	for _, p := range []string{"example.com/core", "example.com/notcore", "notexample.com/core"} {
-		analysistest.Run(t, testdata, testAnalyzer, p)
->>>>>>> 94331d6f
 	}
+	analysistest.Run(t, testdata, testAnalyzer, filepath.Join(testdata, "src/notexample.com/core"))
 }