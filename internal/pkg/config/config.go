// Copyright 2020 Google LLC
//
// Licensed under the Apache License, Version 2.0 (the "License");
// you may not use this file except in compliance with the License.
// You may obtain a copy of the License at
//
// https://www.apache.org/licenses/LICENSE-2.0
//
// Unless required by applicable law or agreed to in writing, software
// distributed under the License is distributed on an "AS IS" BASIS,
// WITHOUT WARRANTIES OR CONDITIONS OF ANY KIND, either express or implied.
// See the License for the specific language governing permissions and
// limitations under the License.

package config

import (
	"encoding/json"
	"flag"
	"fmt"
	"io/ioutil"
	"reflect"
	"strconv"
	"strings"
	"sync"

	"sigs.k8s.io/yaml"

	"github.com/google/go-flow-levee/internal/pkg/config/regexp"
)

var (
	// FlagSet should be used by analyzers to reuse -config flag.
	FlagSet    flag.FlagSet
	configFile string
)

func init() {
	FlagSet.StringVar(&configFile, "config", "config.yaml", "path to analysis configuration file")
}

// Config contains matchers and analysis scope information.
type Config struct {
	Sources                   []sourceMatcher
	Sinks                     []funcMatcher
	Sanitizers                []funcMatcher
	FieldTags                 []fieldTagMatcher
	Exclude                   []funcMatcher
	AllowPanicOnTaintedValues bool
}

// IsSourceFieldTag determines whether a field tag made up of a key and value
// is a Source.
func (c Config) IsSourceFieldTag(tag string) bool {
	if unq, err := strconv.Unquote(tag); err == nil {
		tag = unq
	}
	st := reflect.StructTag(tag)

	// built in
	if st.Get("levee") == "source" {
		return true
	}
	// configured
	for _, ft := range c.FieldTags {
		val := st.Get(ft.Key)
		for _, v := range strings.Split(val, ",") {
			if v == ft.Val {
				return true
			}
		}
	}
	return false
}

// IsExcluded determines if a function matches one of the exclusion patterns.
func (c Config) IsExcluded(path, recv, name string) bool {
	for _, exc := range c.Exclude {
		if exc.MatchFunction(path, recv, name) {
			return true
		}
	}
	return false
}

// IsSink determines whether a function is a sink.
func (c Config) IsSink(path, recv, name string) bool {
	for _, sink := range c.Sinks {
		if sink.MatchFunction(path, recv, name) {
			return true
		}
	}
	return false
}

// IsSanitizer determines whether a function is a sanitizer.
func (c Config) IsSanitizer(path, recv, name string) bool {
	for _, san := range c.Sanitizers {
		if san.MatchFunction(path, recv, name) {
			return true
		}
	}
	return false
}

// IsSourceType determines whether a type is a source.
func (c Config) IsSourceType(path, name string) bool {
	for _, source := range c.Sources {
		if source.MatchType(path, name) {
			return true
		}
	}
	return false
}

// IsSourceField determines whether a field is a source.
func (c Config) IsSourceField(path, typeName, fieldName string) bool {
	for _, source := range c.Sources {
		if source.MatchField(path, typeName, fieldName) {
			return true
		}
	}
	return false
}

type stringMatcher interface {
	MatchString(string) bool
}

type literalMatcher string

func (lm literalMatcher) MatchString(s string) bool {
	return string(lm) == s
}

type vacuousMatcher struct{}

func (vacuousMatcher) MatchString(string) bool {
	return true
}

type fieldTagMatcher struct {
	Key string
	Val string
}

// this type uses the default unmarshaller and mirrors configuration key-value pairs
type rawFieldTagMatcher struct {
	Key string
	Val string
}

func (ft *fieldTagMatcher) UnmarshalJSON(bytes []byte) error {
	validFieldTagMatcherFields := []string{"key", "val", "value"}
	if err := validateFieldNames(&bytes, "fieldTagMatcher", validFieldTagMatcherFields); err != nil {
		return err
	}

	raw := rawFieldTagMatcher{}
	if err := json.Unmarshal(bytes, &raw); err != nil {
		return err
	}
	ft.Key = raw.Key
	ft.Val = raw.Val
	return nil
}

// Returns the first non-nil matcher.
// If all are nil, returns a vacuousMatcher.
func matcherFrom(lm *literalMatcher, r *regexp.Regexp) stringMatcher {
	switch {
	case lm != nil:
		return lm
	case r != nil:
		return r
	default:
		return vacuousMatcher{}
	}
}

// A sourceMatcher matches by package, type, and field.
// Matching may be done against string literals Package, Type, Field,
// or against regexp PackageRE, TypeRE, FieldRE.
type sourceMatcher struct {
	Package stringMatcher
	Type    stringMatcher
	Field   stringMatcher
}

// this type uses the default unmarshaller and mirrors configuration key-value pairs
type rawSourceMatcher struct {
	Package   *literalMatcher
	Type      *literalMatcher
	Field     *literalMatcher
	PackageRE *regexp.Regexp
	TypeRE    *regexp.Regexp
	FieldRE   *regexp.Regexp
}

func (s *sourceMatcher) UnmarshalJSON(bytes []byte) error {
	validSourceMatcherFields := []string{"package", "packageRE", "type", "typeRE", "field", "fieldRE"}
	if err := validateFieldNames(&bytes, "sourceMatcher", validSourceMatcherFields); err != nil {
		return err
	}

	raw := rawSourceMatcher{}
	if err := json.Unmarshal(bytes, &raw); err != nil {
		return err
	}

	// Only one of literal and regexp field can be specified.
	if raw.Package != nil && raw.PackageRE != nil {
		return fmt.Errorf("expected only one of Package, PackageRE in config definition for a source matcher")
	}
	if raw.Type != nil && raw.TypeRE != nil {
		return fmt.Errorf("expected only one of Type, TypeRE in config definition for a source matcher")
	}
	if raw.Field != nil && raw.FieldRE != nil {
		return fmt.Errorf("expected only one of Field, FieldRE in config definition for a source matcher")
	}

	*s = sourceMatcher{
		Package: matcherFrom(raw.Package, raw.PackageRE),
		Type:    matcherFrom(raw.Type, raw.TypeRE),
		Field:   matcherFrom(raw.Field, raw.FieldRE),
	}
	return nil
}

func (s sourceMatcher) MatchType(path, typeName string) bool {
	return s.Package.MatchString(path) && s.Type.MatchString(typeName)
}

func (s sourceMatcher) MatchField(path, typeName, fieldName string) bool {
	return s.MatchType(path, typeName) && s.Field.MatchString(fieldName)
}

type funcMatcher struct {
	Package  stringMatcher
	Receiver stringMatcher
	Method   stringMatcher
}

// this type uses the default unmarshaller and mirrors configuration key-value pairs
type rawFuncMatcher struct {
	Package    *literalMatcher
	Receiver   *literalMatcher
	Method     *literalMatcher
	PackageRE  *regexp.Regexp
	ReceiverRE *regexp.Regexp
	MethodRE   *regexp.Regexp
}

func (fm *funcMatcher) UnmarshalJSON(bytes []byte) error {
	validFuncMatcherFields := []string{"package", "packageRE", "receiver", "receiverRE", "method", "methodRE"}
	if err := validateFieldNames(&bytes, "funcMatcher", validFuncMatcherFields); err != nil {
		return err
	}

	raw := rawFuncMatcher{}
	if err := json.Unmarshal(bytes, &raw); err != nil {
		return err
	}

	// Only one of literal and regexp field can be specified.
	if raw.Package != nil && raw.PackageRE != nil {
		return fmt.Errorf("expected only one of Package, PackageRE in config definition for a function matcher")
	}
	if raw.Receiver != nil && raw.ReceiverRE != nil {
		return fmt.Errorf("expected only one of Receiver, ReceiverRE in config definition for a function matcher")
	}
	if raw.Method != nil && raw.MethodRE != nil {
		return fmt.Errorf("expected only one of Method, MethodRE in config definition for a function matcher")
	}

	*fm = funcMatcher{
		Package:  matcherFrom(raw.Package, raw.PackageRE),
		Receiver: matcherFrom(raw.Receiver, raw.ReceiverRE),
		Method:   matcherFrom(raw.Method, raw.MethodRE),
	}
	return nil
}

func (fm funcMatcher) MatchFunction(path, receiver, name string) bool {
	return fm.Package.MatchString(path) && fm.Receiver.MatchString(receiver) && fm.Method.MatchString(name)
}

<<<<<<< HEAD
// readConfigResults reduces disk access across multiple ReadConfig calls.
type readConfigResults struct {
	once sync.Once
	conf *Config
	err  error
}

// configCache safely stores readConfigResults for concurrent access.
type configCache struct {
	mu    sync.Mutex
	cache map[string]*readConfigResults
}

// Instantiates readConfigResults if file has not yet been loaded
func (w *configCache) read(file string) (*Config, error) {
	w.instantiateCacheForFile(file)

	cc := w.cache[file]
	cc.once.Do(func() {
=======
// ReadConfig fetches configuration from the config cache.
// The cache reads, parses, and validates config file if necessary.
func ReadConfig() (*Config, error) {
	return cache.read(configFile)
}

// configCacheElement reduces disk access across multiple ReadConfig calls.
type configCacheElement struct {
	once       sync.Once
	conf       *Config
	err        error
	sourceFile string
}

func (r *configCacheElement) readOnce() (*Config, error) {
	r.once.Do(func() {
>>>>>>> ca698761
		c := new(Config)
		bytes, err := ioutil.ReadFile(r.sourceFile)
		if err != nil {
<<<<<<< HEAD
			cc.err = fmt.Errorf("error reading analysis config: %v", err)
=======
			r.err = fmt.Errorf("error reading analysis config: %v", err)
>>>>>>> ca698761
			return
		}

		if err := yaml.UnmarshalStrict(bytes, c); err != nil {
<<<<<<< HEAD
			cc.err = err
			return
		}
		cc.conf = c
	})

	return cc.conf, cc.err
}

func (w *configCache) instantiateCacheForFile(file string) {
	w.mu.Lock()
	defer w.mu.Unlock()

	if w.cache[file] == nil {
		w.cache[file] = new(readConfigResults)
	}
}

var cache = configCache{
	mu:    sync.Mutex{},
	cache: make(map[string]*readConfigResults),
}

// ReadConfig reads, parses, and validates config file.
func ReadConfig() (*Config, error) {
	return cache.read(configFile)
=======
			r.err = err
			return
		}
		r.conf = c
	})

	return r.conf, r.err
}

// configCache safely stores a configCacheElement per source file for concurrent access.
type configCache struct {
	mu    sync.Mutex
	cache map[string]*configCacheElement
}

// Instantiates configCacheElement if file has not yet been loaded
func (w *configCache) read(file string) (*Config, error) {
	return w.getCacheForFile(file).readOnce()
}

func (w *configCache) getCacheForFile(file string) *configCacheElement {
	w.mu.Lock()
	defer w.mu.Unlock()

	if _, ok := w.cache[file]; !ok {
		w.cache[file] = &configCacheElement{sourceFile: file}
	}
	return w.cache[file]
}

var cache = configCache{
	cache: make(map[string]*configCacheElement),
>>>>>>> ca698761
}

func validateFieldNames(bytes *[]byte, matcherType string, validFields []string) error {
	rawMap := make(map[string]interface{})
	if err := json.Unmarshal(*bytes, &rawMap); err != nil {
		return err
	}
	for label := range rawMap {
		matched := false
		for _, valid := range validFields {
			if strings.EqualFold(label, valid) {
				matched = true
			}
		}
		if !matched {
			return fmt.Errorf("%v is not a valid config field for %s, expect one of: %v", label, matcherType, validFields)
		}
	}
	return nil
}<|MERGE_RESOLUTION|>--- conflicted
+++ resolved
@@ -285,27 +285,6 @@
 	return fm.Package.MatchString(path) && fm.Receiver.MatchString(receiver) && fm.Method.MatchString(name)
 }
 
-<<<<<<< HEAD
-// readConfigResults reduces disk access across multiple ReadConfig calls.
-type readConfigResults struct {
-	once sync.Once
-	conf *Config
-	err  error
-}
-
-// configCache safely stores readConfigResults for concurrent access.
-type configCache struct {
-	mu    sync.Mutex
-	cache map[string]*readConfigResults
-}
-
-// Instantiates readConfigResults if file has not yet been loaded
-func (w *configCache) read(file string) (*Config, error) {
-	w.instantiateCacheForFile(file)
-
-	cc := w.cache[file]
-	cc.once.Do(func() {
-=======
 // ReadConfig fetches configuration from the config cache.
 // The cache reads, parses, and validates config file if necessary.
 func ReadConfig() (*Config, error) {
@@ -322,47 +301,14 @@
 
 func (r *configCacheElement) readOnce() (*Config, error) {
 	r.once.Do(func() {
->>>>>>> ca698761
 		c := new(Config)
 		bytes, err := ioutil.ReadFile(r.sourceFile)
 		if err != nil {
-<<<<<<< HEAD
-			cc.err = fmt.Errorf("error reading analysis config: %v", err)
-=======
 			r.err = fmt.Errorf("error reading analysis config: %v", err)
->>>>>>> ca698761
 			return
 		}
 
 		if err := yaml.UnmarshalStrict(bytes, c); err != nil {
-<<<<<<< HEAD
-			cc.err = err
-			return
-		}
-		cc.conf = c
-	})
-
-	return cc.conf, cc.err
-}
-
-func (w *configCache) instantiateCacheForFile(file string) {
-	w.mu.Lock()
-	defer w.mu.Unlock()
-
-	if w.cache[file] == nil {
-		w.cache[file] = new(readConfigResults)
-	}
-}
-
-var cache = configCache{
-	mu:    sync.Mutex{},
-	cache: make(map[string]*readConfigResults),
-}
-
-// ReadConfig reads, parses, and validates config file.
-func ReadConfig() (*Config, error) {
-	return cache.read(configFile)
-=======
 			r.err = err
 			return
 		}
@@ -395,7 +341,6 @@
 
 var cache = configCache{
 	cache: make(map[string]*configCacheElement),
->>>>>>> ca698761
 }
 
 func validateFieldNames(bytes *[]byte, matcherType string, validFields []string) error {
