// Copyright 2020 Google LLC
//
// Licensed under the Apache License, Version 2.0 (the "License");
// you may not use this file except in compliance with the License.
// You may obtain a copy of the License at
//
// https://www.apache.org/licenses/LICENSE-2.0
//
// Unless required by applicable law or agreed to in writing, software
// distributed under the License is distributed on an "AS IS" BASIS,
// WITHOUT WARRANTIES OR CONDITIONS OF ANY KIND, either express or implied.
// See the License for the specific language governing permissions and
// limitations under the License.

package config

import (
	"encoding/json"
	"flag"
	"fmt"
	"go/types"
	"io/ioutil"
	"sync"

	"github.com/google/go-flow-levee/internal/pkg/config/regexp"
	"github.com/google/go-flow-levee/internal/pkg/utils"
	"golang.org/x/tools/go/ssa"
)

// FlagSet should be used by analyzers to reuse -config flag.
var FlagSet flag.FlagSet
var configFile string

func init() {
	FlagSet.StringVar(&configFile, "config", "config.json", "path to analysis configuration file")
}

// config contains matchers and analysis scope information
type Config struct {
<<<<<<< HEAD
	Sources       []sourceMatcher
	Sinks         []callMatcher
	Sanitizers    []callMatcher
	Allowlist     []packageMatcher
	AnalysisScope []packageMatcher
}

// shouldSkip returns true for any function that is outside analysis scope,
// that is allowlisted,
// whose containing package imports "testing"
// or whose containing package does not import any package containing a source or a sink.
func (c Config) shouldSkip(pkg *types.Package) bool {
	if isTestPkg(pkg) || !c.isInScope(pkg) || c.isAllowlisted(pkg) {
		return true
	}

	// TODO Does this skip packages that own sources/sinks but don't import others?
	for _, im := range pkg.Imports() {
		for _, s := range c.Sinks {
			if s.matchPackage(im) {
				return false
			}
		}

		for _, s := range c.Sources {
			if s.PackageRE.MatchString(im.Path()) {
				return false
			}
		}
	}

	return true
=======
	Sources    []sourceMatcher
	Sinks      []callMatcher
	Sanitizers []callMatcher
>>>>>>> b3320f06
}

func (c Config) IsSink(call *ssa.Call) bool {
	for _, p := range c.Sinks {
		if p.Match(call) {
			return true
		}
	}

	return false
}

func (c Config) IsSinkFunction(f *ssa.Function) bool {
	for _, p := range c.Sinks {
		if p.MethodRE.MatchString(f.Name()) {
			return true
		}
	}

	return false
}

func (c Config) IsSanitizer(call *ssa.Call) bool {
	for _, p := range c.Sanitizers {
		if p.Match(call) {
			return true
		}
	}

	return false
}

func (c Config) IsSource(t types.Type) bool {
	n, ok := t.(*types.Named)
	if !ok {
		return false
	}

	for _, p := range c.Sources {
		if p.match(n) {
			return true
		}
	}
	return false
}

func (c Config) IsSourceField(typ types.Type, fld *types.Var) bool {
	n, ok := typ.(*types.Named)
	if !ok {
		return false
	}

	for _, p := range c.Sources {
		if p.match(n) && p.FieldRE.MatchString(fld.Name()) {
			return true
		}
	}
	return false
}

func (c Config) IsSourceFieldAddr(fa *ssa.FieldAddr) bool {
	// fa.Type() refers to the accessed field's type.
	// fa.X.Type() refers to the surrounding struct's type.
	deref := utils.Dereference(fa.X.Type())
	fieldName := utils.FieldName(fa)

	n, ok := deref.(*types.Named)
	if !ok {
		return false
	}

	for _, p := range c.Sources {
		if p.match(n) && p.FieldRE.MatchString(fieldName) {
			return true
		}
	}
	return false
}

<<<<<<< HEAD
func (c Config) isAllowlisted(pkg *types.Package) bool {
	for _, w := range c.Allowlist {
		if w.match(pkg) {
			return true
		}
	}
	return false
}

func (c Config) isInScope(pkg *types.Package) bool {
	for _, s := range c.AnalysisScope {
		if s.match(pkg) {
			return true
		}
	}
	return false
}

=======
>>>>>>> b3320f06
// A sourceMatcher defines what types are or contain sources.
// Within a given type, specific field access can be specified as the actual source data
// via the fieldRE.
type sourceMatcher struct {
	PackageRE regexp.Regexp
	TypeRE    regexp.Regexp
	FieldRE   regexp.Regexp
}

func (s sourceMatcher) match(n *types.Named) bool {
	if types.IsInterface(n) {
		// In our context, both sources and sanitizers are concrete types.
		return false
	}

	return s.PackageRE.MatchString(n.Obj().Pkg().Path()) && s.TypeRE.MatchString(n.Obj().Name())
}

<<<<<<< HEAD
type packageMatcher struct {
	PackageNameRE regexp.Regexp
}

func (pm packageMatcher) match(pkg *types.Package) bool {
	return pm.PackageNameRE.MatchString(pkg.Path())
}

=======
>>>>>>> b3320f06
type callMatcher struct {
	PackageRE  regexp.Regexp
	ReceiverRE regexp.Regexp
	MethodRE   regexp.Regexp
}

func (r callMatcher) matchPackage(p *types.Package) bool {
	return r.PackageRE.MatchString(p.Path())
}

// Match matches methods based on package, method, and receiver regexp.
// To explicitly match a method with no receiver (i.e., a top-level function),
// provide the ReceiverRE regexp `^$`.
func (r callMatcher) Match(c *ssa.Call) bool {
	callee := c.Call.StaticCallee()
	if callee == nil || callee.Pkg == nil {
		return false
	}

	if !r.matchPackage(callee.Pkg.Pkg) || !r.MethodRE.MatchString(callee.Name()) {
		return false
	}

	recv := c.Call.Signature().Recv()
	var recvName string
	if recv != nil {
		recvName = recv.Type().String()
	}

	return r.ReceiverRE.MatchString(recvName)
}

var readFileOnce sync.Once
var readConfigCached *Config
var readConfigCachedErr error

func ReadConfig() (*Config, error) {
	loadedFromCache := true
	readFileOnce.Do(func() {
		loadedFromCache = false
		c := new(Config)
		bytes, err := ioutil.ReadFile(configFile)
		if err != nil {
			readConfigCachedErr = fmt.Errorf("error reading analysis config: %v", err)
			return
		}

		if err := json.Unmarshal(bytes, c); err != nil {
			readConfigCachedErr = err
			return
		}
		readConfigCached = c
	})
	_ = loadedFromCache
	return readConfigCached, readConfigCachedErr
}<|MERGE_RESOLUTION|>--- conflicted
+++ resolved
@@ -37,44 +37,9 @@
 
 // config contains matchers and analysis scope information
 type Config struct {
-<<<<<<< HEAD
-	Sources       []sourceMatcher
-	Sinks         []callMatcher
-	Sanitizers    []callMatcher
-	Allowlist     []packageMatcher
-	AnalysisScope []packageMatcher
-}
-
-// shouldSkip returns true for any function that is outside analysis scope,
-// that is allowlisted,
-// whose containing package imports "testing"
-// or whose containing package does not import any package containing a source or a sink.
-func (c Config) shouldSkip(pkg *types.Package) bool {
-	if isTestPkg(pkg) || !c.isInScope(pkg) || c.isAllowlisted(pkg) {
-		return true
-	}
-
-	// TODO Does this skip packages that own sources/sinks but don't import others?
-	for _, im := range pkg.Imports() {
-		for _, s := range c.Sinks {
-			if s.matchPackage(im) {
-				return false
-			}
-		}
-
-		for _, s := range c.Sources {
-			if s.PackageRE.MatchString(im.Path()) {
-				return false
-			}
-		}
-	}
-
-	return true
-=======
 	Sources    []sourceMatcher
 	Sinks      []callMatcher
 	Sanitizers []callMatcher
->>>>>>> b3320f06
 }
 
 func (c Config) IsSink(call *ssa.Call) bool {
@@ -154,27 +119,6 @@
 	return false
 }
 
-<<<<<<< HEAD
-func (c Config) isAllowlisted(pkg *types.Package) bool {
-	for _, w := range c.Allowlist {
-		if w.match(pkg) {
-			return true
-		}
-	}
-	return false
-}
-
-func (c Config) isInScope(pkg *types.Package) bool {
-	for _, s := range c.AnalysisScope {
-		if s.match(pkg) {
-			return true
-		}
-	}
-	return false
-}
-
-=======
->>>>>>> b3320f06
 // A sourceMatcher defines what types are or contain sources.
 // Within a given type, specific field access can be specified as the actual source data
 // via the fieldRE.
@@ -193,17 +137,6 @@
 	return s.PackageRE.MatchString(n.Obj().Pkg().Path()) && s.TypeRE.MatchString(n.Obj().Name())
 }
 
-<<<<<<< HEAD
-type packageMatcher struct {
-	PackageNameRE regexp.Regexp
-}
-
-func (pm packageMatcher) match(pkg *types.Package) bool {
-	return pm.PackageNameRE.MatchString(pkg.Path())
-}
-
-=======
->>>>>>> b3320f06
 type callMatcher struct {
 	PackageRE  regexp.Regexp
 	ReceiverRE regexp.Regexp
