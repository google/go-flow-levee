--- conflicted
+++ resolved
@@ -92,18 +92,11 @@
 	}
 
 	ins := pass.ResultOf[inspect.Analyzer].(*inspector.Inspector)
-<<<<<<< HEAD
+	ft := pass.ResultOf[fieldtags.Analyzer].(fieldtags.ResultType)
+
 	objectGraph := createObjectGraph(pass, ins)
 
-	taggedFields := pass.ResultOf[fieldtags.Analyzer].(fieldtags.ResultType)
-	inferredSources := inferSources(pass, conf, taggedFields, objectGraph)
-=======
-	ft := pass.ResultOf[fieldtags.Analyzer].(fieldtags.ResultType)
-
-	objectGraph := createObjectGraph(pass, ins)
-
 	inferredSources := inferSources(pass, conf, ft, objectGraph)
->>>>>>> 62728913
 
 	return inferredSources, nil
 }
@@ -174,11 +167,7 @@
 	return namedTypes
 }
 
-<<<<<<< HEAD
-func inferSources(pass *analysis.Pass, conf *config.Config, taggedFields fieldtags.ResultType, objGraph objectGraph) ResultType {
-=======
 func inferSources(pass *analysis.Pass, conf *config.Config, ft fieldtags.ResultType, objGraph objectGraph) ResultType {
->>>>>>> 62728913
 	inferredSources := ResultType{}
 
 	order := topoSort(objGraph)
@@ -189,14 +178,7 @@
 		if seen[o] {
 			continue
 		}
-<<<<<<< HEAD
-
-		if v, ok := o.(*types.Var); !(ok && taggedFields.IsSource(v)) &&
-			!isSourceType(conf, o.Type()) &&
-			!pass.ImportObjectFact(o, &inferredSourceFact{}) {
-=======
 		if !(isSourceType(conf, o.Type()) || ft.IsSource(o) || pass.ImportObjectFact(o, &inferredSourceFact{})) {
->>>>>>> 62728913
 			continue
 		}
 
