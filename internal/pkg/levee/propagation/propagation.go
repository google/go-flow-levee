// Copyright 2020 Google LLC
//
// Licensed under the Apache License, Version 2.0 (the "License");
// you may not use this file except in compliance with the License.
// You may obtain a copy of the License at
//
// https://www.apache.org/licenses/LICENSE-2.0
//
// Unless required by applicable law or agreed to in writing, software
// distributed under the License is distributed on an "AS IS" BASIS,
// WITHOUT WARRANTIES OR CONDITIONS OF ANY KIND, either express or implied.
// See the License for the specific language governing permissions and
// limitations under the License.

// Package propagation implements the core taint propagation analysis that
// can be used to determine what ssa Nodes can be reached from a given Node.
package propagation

import (
	"fmt"
	"go/types"
	"log"

	"github.com/google/go-flow-levee/internal/pkg/config"
	"github.com/google/go-flow-levee/internal/pkg/fieldtags"
	"github.com/google/go-flow-levee/internal/pkg/sanitizer"
	"github.com/google/go-flow-levee/internal/pkg/source"
	"github.com/google/go-flow-levee/internal/pkg/utils"
	"golang.org/x/tools/go/pointer"
	"golang.org/x/tools/go/ssa"
)

// Propagation represents the information that is used by, and collected
// during, a taint propagation analysis.
type Propagation struct {
	root         ssa.Node
	tainted      map[ssa.Node]bool
	preOrder     []ssa.Node
	sanitizers   []*sanitizer.Sanitizer
	config       *config.Config
	taggedFields fieldtags.ResultType
}

// Taint performs a depth-first search of the graph formed by SSA Referrers and
// Operands relationships, beginning at the given root node.
func Taint(n ssa.Node, conf *config.Config, taggedFields fieldtags.ResultType) Propagation {
	prop := Propagation{
		root:         n,
		tainted:      make(map[ssa.Node]bool),
		config:       conf,
		taggedFields: taggedFields,
	}
	maxInstrReached := map[*ssa.BasicBlock]int{}

	prop.taintReferrers(n, maxInstrReached, nil)
	prop.taint(n, maxInstrReached, nil, false)

	return prop
}

// taint performs a depth-first search of the graph formed by SSA Referrers and
// Operands relationships. Along the way, visited nodes are marked and stored
// in a slice which captures the visitation order. Sanitizers are also recorded.
// maxInstrReached and lastBlockVisited are used to give the traversal some
// degree of flow sensitivity. Specifically:
// - maxInstrReached records the highest index of an instruction visited
//   in each block. This is used to avoid visiting past instructions, e.g.
//   a call to a sink where the argument was tainted after the call happened.
// - lastBlockVisited is used to determine whether the next instruction to visit
//   can be reached from the current instruction.
func (prop *Propagation) taint(n ssa.Node, maxInstrReached map[*ssa.BasicBlock]int, lastBlockVisited *ssa.BasicBlock, isReferrer bool) {
	if prop.shouldNotTaint(n, maxInstrReached, lastBlockVisited, isReferrer) {
		return
	}
	prop.preOrder = append(prop.preOrder, n)
	prop.tainted[n] = true

	mirCopy := map[*ssa.BasicBlock]int{}
	for m, i := range maxInstrReached {
		mirCopy[m] = i
	}

	if instr, ok := n.(ssa.Instruction); ok {
		instrIndex, ok := indexInBlock(instr)
		if !ok {
			return
		}

		if mirCopy[instr.Block()] < instrIndex {
			mirCopy[instr.Block()] = instrIndex
		}

		lastBlockVisited = instr.Block()
	}

	prop.taintNeighbors(n, mirCopy, lastBlockVisited)
}

func (prop *Propagation) shouldNotTaint(n ssa.Node, maxInstrReached map[*ssa.BasicBlock]int, lastBlockVisited *ssa.BasicBlock, isReferrer bool) bool {
	if prop.tainted[n] {
		return true
	}

	if !hasTaintableType(n) {
		return true
	}

	if instr, ok := n.(ssa.Instruction); ok {
		instrIndex, ok := indexInBlock(instr)
		if !ok {
			return true
		}

		// If the referrer is in a different block from the one we last visited,
		// and it can't be reached from the block we are visiting, then stop visiting.
		if lastBlockVisited != nil && instr.Block() != lastBlockVisited && !prop.canReach(lastBlockVisited, instr.Block()) {
			return true
		}

		// If this call's index is lower than the highest seen so far in its block,
		// then this call is "in the past". If this call is a referrer,
		// then we would be propagating taint backwards in time, so stop traversing.
		// (If the call is an operand, then it is being used as a value, so it does
		// not matter when the call occurred.)
		if _, ok := instr.(*ssa.Call); ok && instrIndex < maxInstrReached[instr.Block()] && isReferrer {
			return true
		}
	}

	return false
}

func (prop *Propagation) taintNeighbors(n ssa.Node, maxInstrReached map[*ssa.BasicBlock]int, lastBlockVisited *ssa.BasicBlock) {
	switch t := n.(type) {
	case *ssa.Alloc:
		// An Alloc represents the allocation of space for a variable. If a Node is an Alloc,
		// and the thing being allocated is not an array, then either:
		// a) it is a Source value, in which case it will get its own traversal when sourcesFromBlocks
		//    finds this Alloc
		// b) it is not a Source value, in which case we should not visit it.
		// However, if the Alloc is an array, then that means the source that we are visiting from
		// is being placed into an array, slice or varags, so we do need to keep visiting.
		if _, isArray := utils.Dereference(t.Type()).(*types.Array); isArray {
			prop.taintReferrers(n, maxInstrReached, lastBlockVisited)
		}

	case *ssa.Call:
		// The builtin delete(m map[Type]Type1, key Type) func does not propagate a taint.
		if builtin, ok := t.Call.Value.(*ssa.Builtin); ok && builtin.Name() == "delete" {
			return
		}

		if callee := t.Call.StaticCallee(); callee != nil && prop.config.IsSanitizer(utils.DecomposeFunction(callee)) {
			prop.sanitizers = append(prop.sanitizers, &sanitizer.Sanitizer{Call: t})
		}

		// This is to avoid attaching calls where the source is the receiver, ex:
		// core.Sinkf("Source id: %v", wrapper.Source.GetID())
		if recv := t.Call.Signature().Recv(); recv != nil && source.IsSourceType(prop.config, prop.taggedFields, recv.Type()) {
			return
		}

		prop.taintReferrers(n, maxInstrReached, lastBlockVisited)
		for _, a := range t.Call.Args {
			if canBeTaintedByCall(a.Type()) {
				prop.taint(a.(ssa.Node), maxInstrReached, lastBlockVisited, false)
			}
		}

	case *ssa.Field:
		prop.visitField(n, maxInstrReached, lastBlockVisited, t.X.Type(), t.Field)

	case *ssa.FieldAddr:
<<<<<<< HEAD
		deref := utils.Dereference(t.X.Type())
		typPath, typName := utils.DecomposeType(deref)
		fieldName := utils.FieldName(t)
		if !prop.config.IsSourceField(typPath, typName, fieldName) && !prop.taggedFields.IsSourceFieldAddr(t) {
			return
		}
		prop.taintReferrers(n, maxInstrReached, lastBlockVisited)
		prop.taintOperands(n, maxInstrReached, lastBlockVisited)
=======
		prop.visitField(n, maxInstrReached, lastBlockVisited, t.X.Type(), t.Field)
>>>>>>> be95fcf6

	// Everything but the actual integer Index should be visited.
	case *ssa.Index:
		prop.taintReferrers(n, maxInstrReached, lastBlockVisited)
		prop.taint(t.X.(ssa.Node), maxInstrReached, lastBlockVisited, false)

	// Everything but the actual integer Index should be visited.
	case *ssa.IndexAddr:
		prop.taintReferrers(n, maxInstrReached, lastBlockVisited)
		prop.taint(t.X.(ssa.Node), maxInstrReached, lastBlockVisited, false)

	// Only the Addr (the Value that is being written to) should be visited.
	case *ssa.Store:
		prop.taint(t.Addr.(ssa.Node), maxInstrReached, lastBlockVisited, false)

	// Only the Map itself can be tainted by an Update.
	// The Key can't be tainted.
	// The Value can propagate taint to the Map, but not receive it.
	// MapUpdate has no referrers, it is only an Instruction, not a Value.
	case *ssa.MapUpdate:
		prop.taint(t.Map.(ssa.Node), maxInstrReached, lastBlockVisited, false)

	// The only Operand that can be tainted by a Send is the Chan.
	// The Value can propagate taint to the Chan, but not receive it.
	// Send has no referrers, it is only an Instruction, not a Value.
	case *ssa.Send:
		prop.taint(t.Chan.(ssa.Node), maxInstrReached, lastBlockVisited, false)

	// These nodes' operands should not be visited, because they can only receive
	// taint from their operands, not propagate taint to them.
	case *ssa.BinOp, *ssa.ChangeInterface, *ssa.ChangeType, *ssa.Convert, *ssa.Extract, *ssa.MakeChan, *ssa.MakeMap, *ssa.MakeSlice, *ssa.Phi, *ssa.Range:
		prop.taintReferrers(n, maxInstrReached, lastBlockVisited)

	// These nodes don't have operands; they are Values, not Instructions.
	case *ssa.Const, *ssa.FreeVar, *ssa.Global, *ssa.Lookup, *ssa.Parameter:
		prop.taintReferrers(n, maxInstrReached, lastBlockVisited)

	// These nodes don't have referrers; they are Instructions, not Values.
	case *ssa.Go:
		prop.taintOperands(n, maxInstrReached, lastBlockVisited)

	// These nodes are both Instructions and Values, and currently have no special restrictions.
<<<<<<< HEAD
	case *ssa.Field, *ssa.MakeInterface, *ssa.Select, *ssa.Slice, *ssa.TypeAssert, *ssa.UnOp:
		prop.taintReferrers(n, maxInstrReached, lastBlockVisited)
		prop.taintOperands(n, maxInstrReached, lastBlockVisited)
=======
	case *ssa.MakeInterface, *ssa.Select, *ssa.Slice, *ssa.TypeAssert, *ssa.UnOp:
		prop.visitReferrers(n, maxInstrReached, lastBlockVisited)
		prop.visitOperands(n, maxInstrReached, lastBlockVisited)
>>>>>>> be95fcf6

	// These nodes cannot propagate taint.
	case *ssa.Builtin, *ssa.DebugRef, *ssa.Defer, *ssa.Function, *ssa.If, *ssa.Jump, *ssa.MakeClosure, *ssa.Next, *ssa.Panic, *ssa.Return, *ssa.RunDefers:

	default:
		fmt.Printf("unexpected node received: %T %v; please report this issue\n", n, n)
	}
}

<<<<<<< HEAD
func (prop *Propagation) taintReferrers(n ssa.Node, maxInstrReached map[*ssa.BasicBlock]int, lastBlockVisited *ssa.BasicBlock) {
=======
func (prop *Propagation) visitField(n ssa.Node, maxInstrReached map[*ssa.BasicBlock]int, lastBlockVisited *ssa.BasicBlock, t types.Type, field int) {
	if !prop.config.IsSourceField(utils.DecomposeField(t, field)) && !prop.taggedFields.IsSourceField(t, field) {
		return
	}
	prop.visitReferrers(n, maxInstrReached, lastBlockVisited)
	prop.visitOperands(n, maxInstrReached, lastBlockVisited)
}

func (prop *Propagation) visitReferrers(n ssa.Node, maxInstrReached map[*ssa.BasicBlock]int, lastBlockVisited *ssa.BasicBlock) {
>>>>>>> be95fcf6
	if n.Referrers() == nil {
		return
	}
	for _, r := range *n.Referrers() {
		prop.taint(r.(ssa.Node), maxInstrReached, lastBlockVisited, true)
	}
}

func (prop *Propagation) taintOperands(n ssa.Node, maxInstrReached map[*ssa.BasicBlock]int, lastBlockVisited *ssa.BasicBlock) {
	for _, o := range n.Operands(nil) {
		if *o == nil {
			continue
		}
		prop.taint((*o).(ssa.Node), maxInstrReached, lastBlockVisited, false)
	}
}

func (prop *Propagation) canReach(start *ssa.BasicBlock, dest *ssa.BasicBlock) bool {
	if start.Dominates(dest) {
		return true
	}

	stack := stack([]*ssa.BasicBlock{start})
	seen := map[*ssa.BasicBlock]bool{start: true}
	for len(stack) > 0 {
		current := stack.pop()
		if current == dest {
			return true
		}
		for _, s := range current.Succs {
			if seen[s] {
				continue
			}
			seen[s] = true
			stack.push(s)
		}
	}
	return false
}

// HasPathTo determines whether a Node can be reached
// from the Propagation's root.
func (prop Propagation) HasPathTo(n ssa.Node) bool {
	return prop.tainted[n]
}

// IsSanitizedAt determines whether the Propagation's root is sanitized
// when it reaches the given instruction.
func (prop Propagation) IsSanitizedAt(instr ssa.Instruction) bool {
	for _, san := range prop.sanitizers {
		if san.Dominates(instr) {
			return true
		}
	}

	return false
}

type stack []*ssa.BasicBlock

func (s *stack) pop() *ssa.BasicBlock {
	if len(*s) == 0 {
		log.Println("tried to pop from empty stack")
	}
	popped := (*s)[len(*s)-1]
	*s = (*s)[:len(*s)-1]
	return popped
}

func (s *stack) push(b *ssa.BasicBlock) {
	*s = append(*s, b)
}

// indexInBlock returns this instruction's index in its parent block.
func indexInBlock(target ssa.Instruction) (int, bool) {
	for i, instr := range target.Block().Instrs {
		if instr == target {
			return i, true
		}
	}
	// we can only hit this return if there is a bug in the ssa package
	// i.e. an instruction does not appear within its parent block
	return 0, false
}

func hasTaintableType(n ssa.Node) bool {
	if v, ok := n.(ssa.Value); ok {
		switch t := v.Type().(type) {
		case *types.Basic:
			return t.Info() != types.IsBoolean
		case *types.Signature:
			return false
		}
	}
	return true
}

// A type can be tainted by a call if it is itself a pointer or pointer-like type (according to
// pointer.CanPoint), or it is an array/struct that holds an element that can be tainted by
// a call.
func canBeTaintedByCall(t types.Type) bool {
	if pointer.CanPoint(t) {
		return true
	}

	switch tt := t.(type) {
	case *types.Array:
		return canBeTaintedByCall(tt.Elem())

	case *types.Struct:
		for i := 0; i < tt.NumFields(); i++ {
			// this cannot cause an infinite loop, because a struct
			// type cannot refer to itself except through a pointer
			if canBeTaintedByCall(tt.Field(i).Type()) {
				return true
			}
		}
		return false
	}

	return false
}<|MERGE_RESOLUTION|>--- conflicted
+++ resolved
@@ -168,21 +168,10 @@
 		}
 
 	case *ssa.Field:
-		prop.visitField(n, maxInstrReached, lastBlockVisited, t.X.Type(), t.Field)
+		prop.taintField(n, maxInstrReached, lastBlockVisited, t.X.Type(), t.Field)
 
 	case *ssa.FieldAddr:
-<<<<<<< HEAD
-		deref := utils.Dereference(t.X.Type())
-		typPath, typName := utils.DecomposeType(deref)
-		fieldName := utils.FieldName(t)
-		if !prop.config.IsSourceField(typPath, typName, fieldName) && !prop.taggedFields.IsSourceFieldAddr(t) {
-			return
-		}
-		prop.taintReferrers(n, maxInstrReached, lastBlockVisited)
-		prop.taintOperands(n, maxInstrReached, lastBlockVisited)
-=======
-		prop.visitField(n, maxInstrReached, lastBlockVisited, t.X.Type(), t.Field)
->>>>>>> be95fcf6
+		prop.taintField(n, maxInstrReached, lastBlockVisited, t.X.Type(), t.Field)
 
 	// Everything but the actual integer Index should be visited.
 	case *ssa.Index:
@@ -225,15 +214,9 @@
 		prop.taintOperands(n, maxInstrReached, lastBlockVisited)
 
 	// These nodes are both Instructions and Values, and currently have no special restrictions.
-<<<<<<< HEAD
-	case *ssa.Field, *ssa.MakeInterface, *ssa.Select, *ssa.Slice, *ssa.TypeAssert, *ssa.UnOp:
+	case *ssa.MakeInterface, *ssa.Select, *ssa.Slice, *ssa.TypeAssert, *ssa.UnOp:
 		prop.taintReferrers(n, maxInstrReached, lastBlockVisited)
 		prop.taintOperands(n, maxInstrReached, lastBlockVisited)
-=======
-	case *ssa.MakeInterface, *ssa.Select, *ssa.Slice, *ssa.TypeAssert, *ssa.UnOp:
-		prop.visitReferrers(n, maxInstrReached, lastBlockVisited)
-		prop.visitOperands(n, maxInstrReached, lastBlockVisited)
->>>>>>> be95fcf6
 
 	// These nodes cannot propagate taint.
 	case *ssa.Builtin, *ssa.DebugRef, *ssa.Defer, *ssa.Function, *ssa.If, *ssa.Jump, *ssa.MakeClosure, *ssa.Next, *ssa.Panic, *ssa.Return, *ssa.RunDefers:
@@ -243,19 +226,15 @@
 	}
 }
 
-<<<<<<< HEAD
-func (prop *Propagation) taintReferrers(n ssa.Node, maxInstrReached map[*ssa.BasicBlock]int, lastBlockVisited *ssa.BasicBlock) {
-=======
-func (prop *Propagation) visitField(n ssa.Node, maxInstrReached map[*ssa.BasicBlock]int, lastBlockVisited *ssa.BasicBlock, t types.Type, field int) {
+func (prop *Propagation) taintField(n ssa.Node, maxInstrReached map[*ssa.BasicBlock]int, lastBlockVisited *ssa.BasicBlock, t types.Type, field int) {
 	if !prop.config.IsSourceField(utils.DecomposeField(t, field)) && !prop.taggedFields.IsSourceField(t, field) {
 		return
 	}
-	prop.visitReferrers(n, maxInstrReached, lastBlockVisited)
-	prop.visitOperands(n, maxInstrReached, lastBlockVisited)
-}
-
-func (prop *Propagation) visitReferrers(n ssa.Node, maxInstrReached map[*ssa.BasicBlock]int, lastBlockVisited *ssa.BasicBlock) {
->>>>>>> be95fcf6
+	prop.taintReferrers(n, maxInstrReached, lastBlockVisited)
+	prop.taintOperands(n, maxInstrReached, lastBlockVisited)
+}
+
+func (prop *Propagation) taintReferrers(n ssa.Node, maxInstrReached map[*ssa.BasicBlock]int, lastBlockVisited *ssa.BasicBlock) {
 	if n.Referrers() == nil {
 		return
 	}
