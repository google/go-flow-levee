--- conflicted
+++ resolved
@@ -48,17 +48,6 @@
 	core.Sinkf("Source id: %v", wrapper.Source.ID)
 }
 
-<<<<<<< HEAD
-func TestTaintField(s core.Source, i *core.Innocuous) {
-	i.Data = s.Data
-	core.Sink(i)      // want "a source has reached a sink"
-	core.Sink(i.Data) // want "a source has reached a sink"
-}
-
-func TestTaintNonSourceFieldOnSourceType(s core.Source, i *core.Innocuous) {
-	s.ID, _ = strconv.Atoi(s.Data)
-	core.Sink(s.ID) // TODO want "a source has reached a sink"
-=======
 func TestTaggedStruct(s core.TaggedSource) {
 	core.Sink(s) // want "a source has reached a sink"
 }
@@ -66,5 +55,16 @@
 func TestTaggedAndNonTaggedFields(s core.TaggedSource) {
 	core.Sink(s.Data) // want "a source has reached a sink"
 	core.Sink(s.ID)
->>>>>>> 4b3189f2
+}
+
+func TestTaintFieldOnNonSourceStruct(s core.Source, i *core.Innocuous) {
+	i.Data = s.Data
+	core.Sink(i)      // TODO want "a source has reached a sink"
+	core.Sink(i.Data) // TODO want "a source has reached a sink"
+}
+
+func TestTaintNonSourceFieldOnSourceType(s core.Source, i *core.Innocuous) {
+	s.ID, _ = strconv.Atoi(s.Data)
+	core.Sink(s.ID) // TODO want "a source has reached a sink"
+
 }