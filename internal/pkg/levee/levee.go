--- conflicted
+++ resolved
@@ -62,24 +62,9 @@
 						reportSourcesReachingSink(pass, sources, instr, propagations)
 					}
 
-<<<<<<< HEAD
-				callee := v.Call.StaticCallee()
-				switch {
-				case fieldPropagators.IsFieldPropagator(v):
-					propagations[v] = propagation.PropagateTaint(v, conf, taggedFields)
-					sources = append(sources, source.New(v))
-				case callee != nil && conf.IsSink(utils.DecomposeFunction(callee)):
-					for _, s := range sources {
-						prop := propagations[s.Node]
-						if prop.HasPathTo(instr.(ssa.Node)) && !prop.IsSanitizedAt(v) {
-							report(pass, s, v)
-							break
-						}
-=======
 				case *ssa.Panic:
 					if conf.AllowPanicOnTaintedValues {
 						continue
->>>>>>> 4a9b7b0f
 					}
 					reportSourcesReachingSink(pass, sources, instr, propagations)
 				}
