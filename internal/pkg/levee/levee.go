// Copyright 2019 Google LLC
//
// Licensed under the Apache License, Version 2.0 (the "License");
// you may not use this file except in compliance with the License.
// You may obtain a copy of the License at
//
// https://www.apache.org/licenses/LICENSE-2.0
//
// Unless required by applicable law or agreed to in writing, software
// distributed under the License is distributed on an "AS IS" BASIS,
// WITHOUT WARRANTIES OR CONDITIONS OF ANY KIND, either express or implied.
// See the License for the specific language governing permissions and
// limitations under the License.

package internal

import (
	"fmt"
	"strings"

	"github.com/google/go-flow-levee/internal/pkg/config"
	"github.com/google/go-flow-levee/internal/pkg/fieldtags"
	"github.com/google/go-flow-levee/internal/pkg/propagation"
	"github.com/google/go-flow-levee/internal/pkg/utils"
	"golang.org/x/tools/go/analysis"
	"golang.org/x/tools/go/ssa"

	"github.com/google/go-flow-levee/internal/pkg/source"
)

var Analyzer = &analysis.Analyzer{
	Name:     "levee",
	Run:      run,
	Flags:    config.FlagSet,
	Doc:      "reports attempts to source data to sinks",
	Requires: []*analysis.Analyzer{source.Analyzer, fieldtags.Analyzer},
}

func run(pass *analysis.Pass) (interface{}, error) {
	conf, err := config.ReadConfig()
	if err != nil {
		return nil, err
	}
	funcSources := pass.ResultOf[source.Analyzer].(source.ResultType)
	taggedFields := pass.ResultOf[fieldtags.Analyzer].(fieldtags.ResultType)

	for fn, sources := range funcSources {
		propagations := make(map[*source.Source]propagation.Propagation, len(sources))
		for _, s := range sources {
<<<<<<< HEAD
			propagations[s.Node] = propagation.Taint(s.Node, conf, taggedFields)
=======
			propagations[s] = propagation.DFS(s.Node, conf, taggedFields)
>>>>>>> 912829e7
		}

		for _, b := range fn.Blocks {
			for _, instr := range b.Instrs {
				switch v := instr.(type) {
				case *ssa.Call:
					if callee := v.Call.StaticCallee(); callee != nil && conf.IsSink(utils.DecomposeFunction(callee)) {
						reportSourcesReachingSink(pass, propagations, instr)
					}
				case *ssa.Panic:
					if conf.AllowPanicOnTaintedValues {
						continue
					}
					reportSourcesReachingSink(pass, propagations, instr)
				}
			}
		}
	}

	return nil, nil
}

func reportSourcesReachingSink(pass *analysis.Pass, propagations map[*source.Source]propagation.Propagation, sink ssa.Instruction) {
	for source, prop := range propagations {
		if prop.IsTainted(sink) {
			report(pass, source, sink.(ssa.Node))
			break
		}
	}
}

func report(pass *analysis.Pass, source *source.Source, sink ssa.Node) {
	var b strings.Builder
	b.WriteString("a source has reached a sink")
	fmt.Fprintf(&b, ", source: %v", pass.Fset.Position(source.Pos()))
	pass.Reportf(sink.Pos(), b.String())
}<|MERGE_RESOLUTION|>--- conflicted
+++ resolved
@@ -47,11 +47,7 @@
 	for fn, sources := range funcSources {
 		propagations := make(map[*source.Source]propagation.Propagation, len(sources))
 		for _, s := range sources {
-<<<<<<< HEAD
-			propagations[s.Node] = propagation.Taint(s.Node, conf, taggedFields)
-=======
 			propagations[s] = propagation.DFS(s.Node, conf, taggedFields)
->>>>>>> 912829e7
 		}
 
 		for _, b := range fn.Blocks {
